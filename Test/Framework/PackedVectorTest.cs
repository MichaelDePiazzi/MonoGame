﻿using Microsoft.Xna.Framework;
using Microsoft.Xna.Framework.Graphics.PackedVector;
using NUnit.Framework;

namespace MonoGame.Tests.Framework
{
    class PackedVectorTest
    {
        [Test]
        public void Alpha8()
        {
            // Test the limits.
            Assert.AreEqual(0x0, new Alpha8(0f).PackedValue);
            Assert.AreEqual(0xFF, new Alpha8(1f).PackedValue);

            // Test clamping.
            Assert.AreEqual(0x0, new Alpha8(-1234f).PackedValue);
            Assert.AreEqual(0xFF, new Alpha8(1234f).PackedValue);

            //Test ordering
            Assert.AreEqual(124, new Alpha8(124f / 0xff).PackedValue);
            Assert.AreEqual(26, new Alpha8(0.1f).PackedValue);
        }

        [Test]
        public void Bgra5551()
        {
            // Test the limits.
            Assert.AreEqual(0x0, new Bgra5551(Vector4.Zero).PackedValue);
            Assert.AreEqual(0xFFFF, new Bgra5551(Vector4.One).PackedValue);

            // Test ToVector4
            Assert.AreEqual(Vector4.Zero, new Bgra5551(Vector4.Zero).ToVector4());
            Assert.AreEqual(Vector4.One, new Bgra5551(Vector4.One).ToVector4());

            // Test clamping.
            Assert.AreEqual(Vector4.Zero, new Bgra5551(Vector4.One * -1234.0f).ToVector4());
            Assert.AreEqual(Vector4.One, new Bgra5551(Vector4.One * 1234.0f).ToVector4());

            //Test Ordering
            float x = 0x1a;
            float y = 0x16;
            float z = 0xd;
            float w = 0x1;
            Assert.AreEqual(0xeacd, new Bgra5551(x / 0x1f, y / 0x1f, z / 0x1f, w).PackedValue);
            x = 0.1f;
            y = -0.3f;
            z = 0.5f;
            w = -0.7f;
            Assert.AreEqual(3088, new Bgra5551(x, y, z, w).PackedValue);
        }

        [Test]
        public void Rg32()
        {
            // Test the limits.
            Assert.AreEqual(0x0, new Rg32(Vector2.Zero).PackedValue);
            Assert.AreEqual(0xFFFFFFFF, new Rg32(Vector2.One).PackedValue);

            // Test ToVector2
            Assert.AreEqual(Vector2.Zero, new Rg32(Vector2.Zero).ToVector2());
            Assert.AreEqual(Vector2.One, new Rg32(Vector2.One).ToVector2());

            // Test clamping.
            Assert.AreEqual(Vector2.Zero, new Rg32(Vector2.One * -1234.0f).ToVector2());
            Assert.AreEqual(Vector2.One, new Rg32(Vector2.One * 1234.0f).ToVector2());

            //Test Ordering
            float x = 0xb6dc;
            float y = 0xA59f;
            Assert.AreEqual(0xa59fb6dc, new Rg32(x / 0xffff, y / 0xffff).PackedValue);
            x = 0.1f;
            y = -0.3f;
            Assert.AreEqual(6554, new Rg32(x, y).PackedValue);

        }

        [Test]
        public void Rgba1010102()
        {
            // Test the limits.
            Assert.AreEqual(0x0, new Rgba1010102(Vector4.Zero).PackedValue);
            Assert.AreEqual(0xFFFFFFFF, new Rgba1010102(Vector4.One).PackedValue);

            // Test ToVector4
            Assert.AreEqual(Vector4.Zero, new Rgba1010102(Vector4.Zero).ToVector4());
            Assert.AreEqual(Vector4.One, new Rgba1010102(Vector4.One).ToVector4());

            // Test clamping.
            Assert.AreEqual(Vector4.Zero, new Rgba1010102(Vector4.One * -1234.0f).ToVector4());
            Assert.AreEqual(Vector4.One, new Rgba1010102(Vector4.One * 1234.0f).ToVector4());

            //Test Ordering
            float x = 0x2db;
            float y = 0x36d;
            float z = 0x3b7;
            float w = 0x1;
            Assert.AreEqual(0x7B7DB6DB, new Rgba1010102(x / 0x3ff, y / 0x3ff, z / 0x3ff, w / 3).PackedValue);
            x = 0.1f;
            y = -0.3f;
            z = 0.5f;
            w = -0.7f;
            Assert.AreEqual(536871014, new Rgba1010102(x, y, z, w).PackedValue);
        }

        [Test]
        public void Rgba64()
        {
            // Test the limits.
            Assert.AreEqual(0x0, new Rgba64(Vector4.Zero).PackedValue);
            Assert.AreEqual(0xFFFFFFFFFFFFFFFF, new Rgba64(Vector4.One).PackedValue);

            // Test ToVector4
            Assert.AreEqual(Vector4.Zero, new Rgba64(Vector4.Zero).ToVector4());
            Assert.AreEqual(Vector4.One, new Rgba64(Vector4.One).ToVector4());

            // Test clamping.
            Assert.AreEqual(Vector4.Zero, new Rgba64(Vector4.One * -1234.0f).ToVector4());
            Assert.AreEqual(Vector4.One, new Rgba64(Vector4.One * 1234.0f).ToVector4());

            //Test data ordering
<<<<<<< HEAD
            Assert.AreEqual(0xC7AD8F5C570A1EB8, new Rgba64(((float) 0x1EB8) / 0xffff, ((float) 0x570A) / 0xffff, ((float) 0x8F5C) / 0xffff, ((float) 0xC7AD) /0xffff).PackedValue);
=======
            Assert.AreEqual(0xC7AD8F5C570A1EB8, new Rgba64(((float) 0x1EB8) / 0xffff, ((float) 0x570A) / 0xffff, ((float) 0x8F5C) / 0xffff, ((float) 0xC7AD) / 0xffff).PackedValue);
            Assert.AreEqual(0xC7AD8F5C570A1EB8, new Rgba64(0.12f, 0.34f, 0.56f, 0.78f).PackedValue);
            Assert.AreEqual(0x73334CCC2666147B, new Rgba64(0.08f, 0.15f, 0.30f, 0.45f).PackedValue);
>>>>>>> 05da9c5e
        }

        [Test]
        public void NormalizedByte4()
        {
            Assert.AreEqual(0x0, new NormalizedByte4(Vector4.Zero).PackedValue);
            Assert.AreEqual(0x7F7F7F7F, new NormalizedByte4(Vector4.One).PackedValue);
            Assert.AreEqual(0x81818181, new NormalizedByte4(-Vector4.One).PackedValue);

            Assert.AreEqual(Vector4.One, new NormalizedByte4(Vector4.One).ToVector4());
            Assert.AreEqual(Vector4.Zero, new NormalizedByte4(Vector4.Zero).ToVector4());
            Assert.AreEqual(-Vector4.One, new NormalizedByte4(-Vector4.One).ToVector4());
            Assert.AreEqual(Vector4.One, new NormalizedByte4(Vector4.One * 1234.0f).ToVector4());
            Assert.AreEqual(-Vector4.One, new NormalizedByte4(Vector4.One * -1234.0f).ToVector4());
            //Test Ordering
            float x = 0.1f;
            float y = -0.3f;
            float z = 0.5f;
            float w = -0.7f;
            Assert.AreEqual(0xA740DA0D, new NormalizedByte4(x, y, z, w).PackedValue);
            Assert.AreEqual(958796544, new NormalizedByte4(0.0008f, 0.15f, 0.30f, 0.45f).PackedValue);

        }

        [Test]
        public void NormalizedByte2()
        {
            Assert.AreEqual(0x0, new NormalizedByte2(Vector2.Zero).PackedValue);
            Assert.AreEqual(0x7F7F, new NormalizedByte2(Vector2.One).PackedValue);
            Assert.AreEqual(0x8181, new NormalizedByte2(-Vector2.One).PackedValue);

            Assert.AreEqual(Vector2.One, new NormalizedByte2(Vector2.One).ToVector2());
            Assert.AreEqual(Vector2.Zero, new NormalizedByte2(Vector2.Zero).ToVector2());
            Assert.AreEqual(-Vector2.One, new NormalizedByte2(-Vector2.One).ToVector2());
            Assert.AreEqual(Vector2.One, new NormalizedByte2(Vector2.One * 1234.0f).ToVector2());
            Assert.AreEqual(-Vector2.One, new NormalizedByte2(Vector2.One * -1234.0f).ToVector2());

            Assert.AreEqual(new Vector4(1, 1, 0, 1), ((IPackedVector) new NormalizedByte2(Vector2.One)).ToVector4());
            Assert.AreEqual(new Vector4(0, 0, 0, 1), ((IPackedVector) new NormalizedByte2(Vector2.Zero)).ToVector4());

            //Test Ordering
            float x = 0.1f;
            float y = -0.3f;
            Assert.AreEqual(0xda0d, new NormalizedByte2(x, y).PackedValue);
        }

        [Test]
        public void NormalizedShort4()
        {
            Assert.AreEqual(0x0, new NormalizedShort4(Vector4.Zero).PackedValue);
            Assert.AreEqual(0x7FFF7FFF7FFF7FFF, new NormalizedShort4(Vector4.One).PackedValue);
            Assert.AreEqual(0x8001800180018001, new NormalizedShort4(-Vector4.One).PackedValue);

            Assert.AreEqual(Vector4.One, new NormalizedShort4(Vector4.One).ToVector4());
            Assert.AreEqual(Vector4.Zero, new NormalizedShort4(Vector4.Zero).ToVector4());
            Assert.AreEqual(-Vector4.One, new NormalizedShort4(-Vector4.One).ToVector4());
            Assert.AreEqual(Vector4.One, new NormalizedShort4(Vector4.One * 1234.0f).ToVector4());
            Assert.AreEqual(-Vector4.One, new NormalizedShort4(Vector4.One * -1234.0f).ToVector4());

            //Test Ordering
            float x = 0.1f;
            float y = -0.3f;
            float z = 0.5f;
            float w = -0.7f;

            Assert.AreEqual(0xa6674000d99a0ccd, new NormalizedShort4(x, y, z, w).PackedValue);
            Assert.AreEqual(4150390751449251866, new NormalizedShort4(0.0008f, 0.15f, 0.30f, 0.45f).PackedValue);

        }

        [Test]
        public void NormalizedShort2()
        {
            Assert.AreEqual(0x0, new NormalizedShort2(Vector2.Zero).PackedValue);
            Assert.AreEqual(0x7FFF7FFF, new NormalizedShort2(Vector2.One).PackedValue);
            Assert.AreEqual(0x80018001, new NormalizedShort2(-Vector2.One).PackedValue);

            Assert.AreEqual(Vector2.One, new NormalizedShort2(Vector2.One).ToVector2());
            Assert.AreEqual(Vector2.Zero, new NormalizedShort2(Vector2.Zero).ToVector2());
            Assert.AreEqual(-Vector2.One, new NormalizedShort2(-Vector2.One).ToVector2());
            Assert.AreEqual(Vector2.One, new NormalizedShort2(Vector2.One * 1234.0f).ToVector2());
            Assert.AreEqual(-Vector2.One, new NormalizedShort2(Vector2.One * -1234.0f).ToVector2());

            Assert.AreEqual(new Vector4(1, 1, 0, 1), ((IPackedVector) new NormalizedShort2(Vector2.One)).ToVector4());
            Assert.AreEqual(new Vector4(0, 0, 0, 1), ((IPackedVector) new NormalizedShort2(Vector2.Zero)).ToVector4());

            //Test Ordering
            float x = 0.35f;
            float y = -0.2f;
            Assert.AreEqual(0xE6672CCC, new NormalizedShort2(x, y).PackedValue);
            x = 0.1f;
            y = -0.3f;
            Assert.AreEqual(3650751693, new NormalizedShort2(x, y).PackedValue);
        }

        [Test]
        public void Short2()
        {
            // Test the limits.
            Assert.AreEqual(0x0, new Short2(Vector2.Zero).PackedValue);
            Assert.AreEqual(0x7FFF7FFF, new Short2(Vector2.One * 0x7FFF).PackedValue);
            Assert.AreEqual(0x80008000, new Short2(Vector2.One * -0x8000).PackedValue);

            // Test ToVector2.
            Assert.AreEqual(Vector2.One * 0x7FFF, new Short2(Vector2.One * 0x7FFF).ToVector2());
            Assert.AreEqual(Vector2.Zero, new Short2(Vector2.Zero).ToVector2());
            Assert.AreEqual(Vector2.One * -0x8000, new Short2(Vector2.One * -0x8000).ToVector2());
            Assert.AreEqual(Vector2.UnitX * 0x7FFF, new Short2(Vector2.UnitX * 0x7FFF).ToVector2());
            Assert.AreEqual(Vector2.UnitY * 0x7FFF, new Short2(Vector2.UnitY * 0x7FFF).ToVector2());

            // Test clamping.
            Assert.AreEqual(Vector2.One * 0x7FFF, new Short2(Vector2.One * 1234567.0f).ToVector2());
            Assert.AreEqual(Vector2.One * -0x8000, new Short2(Vector2.One * -1234567.0f).ToVector2());

            // Test ToVector4.
            Assert.AreEqual(new Vector4(0x7FFF, 0x7FFF, 0, 1), ((IPackedVector) new Short2(Vector2.One * 0x7FFF)).ToVector4());
            Assert.AreEqual(new Vector4(0, 0, 0, 1), ((IPackedVector) new Short2(Vector2.Zero)).ToVector4());
            Assert.AreEqual(new Vector4(-0x8000, -0x8000, 0, 1), ((IPackedVector) new Short2(Vector2.One * -0x8000)).ToVector4());

            //Test ordering
            float x = 0x2db1;
            float y = 0x361d;
            Assert.AreEqual(0x361d2db1, new Short2(x, y).PackedValue);
            x = 127.5f;
            y = -5.3f;
            Assert.AreEqual(4294639744, new Short2(x, y).PackedValue);

        }

        [Test]
        public void Short4()
        {
            // Test the limits.
            Assert.AreEqual(0x0, new Short4(Vector4.Zero).PackedValue);
            Assert.AreEqual(0x7FFF7FFF7FFF7FFF, new Short4(Vector4.One * 0x7FFF).PackedValue);
            Assert.AreEqual(0x8000800080008000, new Short4(Vector4.One * -0x8000).PackedValue);

            // Test ToVector4.
            Assert.AreEqual(Vector4.One * 0x7FFF, new Short4(Vector4.One * 0x7FFF).ToVector4());
            Assert.AreEqual(Vector4.Zero, new Short4(Vector4.Zero).ToVector4());
            Assert.AreEqual(Vector4.One * -0x8000, new Short4(Vector4.One * -0x8000).ToVector4());
            Assert.AreEqual(Vector4.UnitX * 0x7FFF, new Short4(Vector4.UnitX * 0x7FFF).ToVector4());
            Assert.AreEqual(Vector4.UnitY * 0x7FFF, new Short4(Vector4.UnitY * 0x7FFF).ToVector4());
            Assert.AreEqual(Vector4.UnitZ * 0x7FFF, new Short4(Vector4.UnitZ * 0x7FFF).ToVector4());
            Assert.AreEqual(Vector4.UnitW * 0x7FFF, new Short4(Vector4.UnitW * 0x7FFF).ToVector4());

            // Test clamping.
            Assert.AreEqual(Vector4.One * 0x7FFF, new Short4(Vector4.One * 1234567.0f).ToVector4());
            Assert.AreEqual(Vector4.One * -0x8000, new Short4(Vector4.One * -1234567.0f).ToVector4());

            //Test Ordering
            float x = 0x2d1b;
            float y = 0x316d;
            float z = 0x73b7;
            float w = 0x00c1;
            Assert.AreEqual(0x00c173b7316d2d1b, new Short4(x, y, z, w).PackedValue);
            x = 0.1f;
            y = -0.3f;
            z = 0.5f;
            w = -0.7f;
            Assert.AreEqual(18446462598732840960, new Short4(x, y, z, w).PackedValue);

        }

        [Test]
        public void Bgra4444()
        {
            // Test the limits.
            Assert.AreEqual(0x0, new Bgra4444(Vector4.Zero).PackedValue);
            Assert.AreEqual(0xFFFF, new Bgra4444(Vector4.One).PackedValue);

            // Test ToVector4.
            Assert.AreEqual(Vector4.One, new Bgra4444(Vector4.One).ToVector4());
            Assert.AreEqual(Vector4.Zero, new Bgra4444(Vector4.Zero).ToVector4());
            Assert.AreEqual(Vector4.UnitX, new Bgra4444(Vector4.UnitX).ToVector4());
            Assert.AreEqual(Vector4.UnitY, new Bgra4444(Vector4.UnitY).ToVector4());
            Assert.AreEqual(Vector4.UnitZ, new Bgra4444(Vector4.UnitZ).ToVector4());
            Assert.AreEqual(Vector4.UnitW, new Bgra4444(Vector4.UnitW).ToVector4());

            // Test clamping.
            Assert.AreEqual(Vector4.Zero, new Bgra4444(Vector4.One * -1234.0f).ToVector4());
            Assert.AreEqual(Vector4.One, new Bgra4444(Vector4.One * 1234.0f).ToVector4());

            // Make sure the swizzle is correct.
            Assert.AreEqual(0x0F00, new Bgra4444(Vector4.UnitX).PackedValue);
            Assert.AreEqual(0x00F0, new Bgra4444(Vector4.UnitY).PackedValue);
            Assert.AreEqual(0x000F, new Bgra4444(Vector4.UnitZ).PackedValue);
            Assert.AreEqual(0xF000, new Bgra4444(Vector4.UnitW).PackedValue);

            float x = 0.1f;
            float y = -0.3f;
            float z = 0.5f;
            float w = -0.7f;
            Assert.AreEqual(520, new Bgra4444(x, y, z, w).PackedValue);
        }

        [Test]
        public void Bgr565()
        {
            // Test the limits.
            Assert.AreEqual(0x0, new Bgr565(Vector3.Zero).PackedValue);
            Assert.AreEqual(0xFFFF, new Bgr565(Vector3.One).PackedValue);

            // Test ToVector3.
            Assert.AreEqual(Vector3.One, new Bgr565(Vector3.One).ToVector3());
            Assert.AreEqual(Vector3.Zero, new Bgr565(Vector3.Zero).ToVector3());
            Assert.AreEqual(Vector3.UnitX, new Bgr565(Vector3.UnitX).ToVector3());
            Assert.AreEqual(Vector3.UnitY, new Bgr565(Vector3.UnitY).ToVector3());
            Assert.AreEqual(Vector3.UnitZ, new Bgr565(Vector3.UnitZ).ToVector3());

            // Test clamping.
            Assert.AreEqual(Vector3.Zero, new Bgr565(Vector3.One * -1234.0f).ToVector3());
            Assert.AreEqual(Vector3.One, new Bgr565(Vector3.One * 1234.0f).ToVector3());

            // Make sure the swizzle is correct.
            Assert.AreEqual(0xF800, new Bgr565(Vector3.UnitX).PackedValue);
            Assert.AreEqual(0x07E0, new Bgr565(Vector3.UnitY).PackedValue);
            Assert.AreEqual(0x001F, new Bgr565(Vector3.UnitZ).PackedValue);

            float x = 0.1f;
            float y = -0.3f;
            float z = 0.5f;
            Assert.AreEqual(6160, new Bgr565(x, y, z).PackedValue);
        }

        [Test]
        public void Byte4()
        {
            // Test the limits.
            Assert.AreEqual(0x0, new Byte4(Vector4.Zero).PackedValue);
            Assert.AreEqual(0xFFFFFFFF, new Byte4(Vector4.One * 255).PackedValue);

            // Test ToVector4.
            Assert.AreEqual(Vector4.One * 255, new Byte4(Vector4.One * 255).ToVector4());
            Assert.AreEqual(Vector4.Zero, new Byte4(Vector4.Zero).ToVector4());
            Assert.AreEqual(Vector4.UnitX * 255, new Byte4(Vector4.UnitX * 255).ToVector4());
            Assert.AreEqual(Vector4.UnitY * 255, new Byte4(Vector4.UnitY * 255).ToVector4());
            Assert.AreEqual(Vector4.UnitZ * 255, new Byte4(Vector4.UnitZ * 255).ToVector4());
            Assert.AreEqual(Vector4.UnitW * 255, new Byte4(Vector4.UnitW * 255).ToVector4());

            // Test clamping.
            Assert.AreEqual(Vector4.Zero, new Byte4(Vector4.One * -1234.0f).ToVector4());
            Assert.AreEqual(Vector4.One * 255, new Byte4(Vector4.One * 1234.0f).ToVector4());

            //Test ordering
            float x = 0x2d;
            float y = 0x36;
            float z = 0x7b;
            float w = 0x1a;
            Assert.AreEqual(0x1a7b362d, new Byte4(x, y, z, w).PackedValue);

            x = 127.5f;
            y = -12.3f;
            z = 0.5f;
            w = -0.7f;
            Assert.AreEqual(128, new Byte4(x, y, z, w).PackedValue);
        }

        [Test]
        public void HalfSingle()
        {
            //Test limits
            Assert.AreEqual(15360, new HalfSingle(1f).PackedValue);
            Assert.AreEqual(0, new HalfSingle(0f).PackedValue);
            Assert.AreEqual(48128, new HalfSingle(-1f).PackedValue);

            //Test values
            Assert.AreEqual(11878, new HalfSingle(0.1f).PackedValue);
            Assert.AreEqual(46285, new HalfSingle(-0.3f).PackedValue);
        }

        [Test]
        public void HalfVector2()
        {
            //Test PackedValue
            Assert.AreEqual(0u, new HalfVector2(Vector2.Zero).PackedValue);
            Assert.AreEqual(1006648320u, new HalfVector2(Vector2.One).PackedValue);
            Assert.AreEqual(3033345638u, new HalfVector2(0.1f, -0.3f).PackedValue);

            //Test ToVector2
            Assert.AreEqual(Vector2.Zero, new HalfVector2(Vector2.Zero).ToVector2());
            Assert.AreEqual(Vector2.One, new HalfVector2(Vector2.One).ToVector2());
            Assert.AreEqual(Vector2.UnitX, new HalfVector2(Vector2.UnitX).ToVector2());
            Assert.AreEqual(Vector2.UnitY, new HalfVector2(Vector2.UnitY).ToVector2());
        }

        [Test]
        public void HalfVector4()
        {
            //Test PackedValue
            Assert.AreEqual(0uL, new HalfVector4(Vector4.Zero).PackedValue);
            Assert.AreEqual(4323521613979991040uL, new HalfVector4(Vector4.One).PackedValue);
            Assert.AreEqual(13547034390470638592uL, new HalfVector4(-Vector4.One).PackedValue);
            Assert.AreEqual(15360uL, new HalfVector4(Vector4.UnitX).PackedValue);
            Assert.AreEqual(1006632960uL, new HalfVector4(Vector4.UnitY).PackedValue);
            Assert.AreEqual(65970697666560uL, new HalfVector4(Vector4.UnitZ).PackedValue);
            Assert.AreEqual(4323455642275676160uL, new HalfVector4(Vector4.UnitW).PackedValue);
            Assert.AreEqual(4035285078724390502uL, new HalfVector4(0.1f, 0.3f, 0.4f, 0.5f).PackedValue);

            //Test ToVector4
            Assert.AreEqual(Vector4.Zero, new HalfVector4(Vector4.Zero).ToVector4());
            Assert.AreEqual(Vector4.One, new HalfVector4(Vector4.One).ToVector4());
            Assert.AreEqual(-Vector4.One, new HalfVector4(-Vector4.One).ToVector4());
            Assert.AreEqual(Vector4.UnitX, new HalfVector4(Vector4.UnitX).ToVector4());
            Assert.AreEqual(Vector4.UnitY, new HalfVector4(Vector4.UnitY).ToVector4());
            Assert.AreEqual(Vector4.UnitZ, new HalfVector4(Vector4.UnitZ).ToVector4());
            Assert.AreEqual(Vector4.UnitW, new HalfVector4(Vector4.UnitW).ToVector4());
        }
    }
}<|MERGE_RESOLUTION|>--- conflicted
+++ resolved
@@ -119,13 +119,9 @@
             Assert.AreEqual(Vector4.One, new Rgba64(Vector4.One * 1234.0f).ToVector4());
 
             //Test data ordering
-<<<<<<< HEAD
-            Assert.AreEqual(0xC7AD8F5C570A1EB8, new Rgba64(((float) 0x1EB8) / 0xffff, ((float) 0x570A) / 0xffff, ((float) 0x8F5C) / 0xffff, ((float) 0xC7AD) /0xffff).PackedValue);
-=======
             Assert.AreEqual(0xC7AD8F5C570A1EB8, new Rgba64(((float) 0x1EB8) / 0xffff, ((float) 0x570A) / 0xffff, ((float) 0x8F5C) / 0xffff, ((float) 0xC7AD) / 0xffff).PackedValue);
             Assert.AreEqual(0xC7AD8F5C570A1EB8, new Rgba64(0.12f, 0.34f, 0.56f, 0.78f).PackedValue);
             Assert.AreEqual(0x73334CCC2666147B, new Rgba64(0.08f, 0.15f, 0.30f, 0.45f).PackedValue);
->>>>>>> 05da9c5e
         }
 
         [Test]
