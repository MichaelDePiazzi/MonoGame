--- conflicted
+++ resolved
@@ -1,584 +1,580 @@
-﻿#region License
-// /*
-// Microsoft Public License (Ms-PL)
-// MonoGame - Copyright © 2009 The MonoGame Team
-// 
-// All rights reserved.
-// 
-// This license governs use of the accompanying software. If you use the software, you accept this license. If you do not
-// accept the license, do not use the software.
-// 
-// 1. Definitions
-// The terms "reproduce," "reproduction," "derivative works," and "distribution" have the same meaning here as under 
-// U.S. copyright law.
-// 
-// A "contribution" is the original software, or any additions or changes to the software.
-// A "contributor" is any person that distributes its contribution under this license.
-// "Licensed patents" are a contributor's patent claims that read directly on its contribution.
-// 
-// 2. Grant of Rights
-// (A) Copyright Grant- Subject to the terms of this license, including the license conditions and limitations in section 3, 
-// each contributor grants you a non-exclusive, worldwide, royalty-free copyright license to reproduce its contribution, prepare derivative works of its contribution, and distribute its contribution or any derivative works that you create.
-// (B) Patent Grant- Subject to the terms of this license, including the license conditions and limitations in section 3, 
-// each contributor grants you a non-exclusive, worldwide, royalty-free license under its licensed patents to make, have made, use, sell, offer for sale, import, and/or otherwise dispose of its contribution in the software or derivative works of the contribution in the software.
-// 
-// 3. Conditions and Limitations
-// (A) No Trademark License- This license does not grant you rights to use any contributors' name, logo, or trademarks.
-// (B) If you bring a patent claim against any contributor over patents that you claim are infringed by the software, 
-// your patent license from such contributor to the software ends automatically.
-// (C) If you distribute any portion of the software, you must retain all copyright, patent, trademark, and attribution 
-// notices that are present in the software.
-// (D) If you distribute any portion of the software in source code form, you may do so only under this license by including 
-// a complete copy of this license with your distribution. If you distribute any portion of the software in compiled or object 
-// code form, you may only do so under a license that complies with this license.
-// (E) The software is licensed "as-is." You bear the risk of using it. The contributors give no express warranties, guarantees
-// or conditions. You may have additional consumer rights under your local laws which this license cannot change. To the extent
-// permitted under your local laws, the contributors exclude the implied warranties of merchantability, fitness for a particular
-// purpose and non-infringement.
-// */
-#endregion License
-
-#region Using Statements
-using System;
-#if DIRECTX
-using SharpDX.XAudio2;
-using SharpDX.X3DAudio;
-using SharpDX.Multimedia;
-#endif
-#endregion Statements
-
-namespace Microsoft.Xna.Framework.Audio
-{
-	public sealed class SoundEffectInstance : IDisposable
-	{
-		private bool isDisposed = false;
-#if !DIRECTX
-        private SoundState soundState = SoundState.Stopped;
-#endif
-#if ANDROID
-        private int _streamId = -1;
-#endif
-
-#if DIRECTX        
-        private SourceVoice _voice { get; set; }
-        private SoundEffect _effect { get; set; }
-
-        private bool _paused;
-        private bool _loop;
-#else
-        private Sound _sound;
-		internal Sound Sound 
-		{ 
-			get
-			{
-				return _sound;
-			} 
-			
-			set
-			{
-				_sound = value;
-			} 
-		}
-#endif
-
-#if DIRECTX
-        internal SoundEffectInstance(SoundEffect effect, SourceVoice voice)
-        {
-            _effect = effect;
-            _voice = voice;
-        }
-#endif
-
-        public void Dispose()
-        {
-#if DIRECTX
-            if (_voice != null)
-            {
-                _voice.DestroyVoice();
-                _voice.Dispose();
-                _voice = null;
-            }
-		    _effect = null;
-#elif ANDROID
-            if (_streamId >= 0)
-                _sound.Stop(_streamId);
-#else
-            // When disposing a SoundEffectInstance, the Sound should
-            // just be stopped as it will likely be reused later
-            _sound.Stop();
-#endif
-			isDisposed = true;
-		}
-		
-		public void Apply3D (AudioListener listener, AudioEmitter emitter)
-        {
-#if DIRECTX	
-            // If we have no voice then nothing to do.
-            if (_voice == null)
-                return;
-
-            // Convert from XNA Emitter to a SharpDX Emitter
-            var e = emitter.ToEmitter();
-            e.CurveDistanceScaler = SoundEffect.DistanceScale;
-            e.DopplerScaler = SoundEffect.DopplerScale;
-            e.ChannelCount = _effect._format.Channels;
-
-            // Convert from XNA Listener to a SharpDX Listener
-            var l = listener.ToListener();                        
-            
-            // Number of channels in the sound being played.
-            // Not actually sure if XNA supported 3D attenuation of sterio sounds, but X3DAudio does.
-            var srcChannelCount = _effect._format.Channels;            
-
-            // Number of output channels.
-            var dstChannelCount = SoundEffect.MasterVoice.VoiceDetails.InputChannelCount;
-
-            // XNA supports distance attenuation and doppler.            
-            var dpsSettings = SoundEffect.Device3D.Calculate(l, e, CalculateFlags.Matrix | CalculateFlags.Doppler, srcChannelCount, dstChannelCount);
-
-            // Apply Volume settings (from distance attenuation) ...
-            _voice.SetOutputMatrix(SoundEffect.MasterVoice, srcChannelCount, dstChannelCount, dpsSettings.MatrixCoefficients, 0);
-
-            // Apply Pitch settings (from doppler) ...
-            _voice.SetFrequencyRatio(dpsSettings.DopplerFactor);
-#endif
-        }
-		
-		public void Apply3D (AudioListener[] listeners,AudioEmitter emitter)
-		{
-            foreach ( var l in listeners )
-                Apply3D(l, emitter);            
-		}		
-		
-		public void Pause ()
-        {
-#if DIRECTX         
-            if (_voice != null)
-                _voice.Stop();
-            _paused = true;
-#else
-            if ( _sound != null )
-			{
-#if ANDROID
-				_sound.Pause(_streamId);
-#else
-				_sound.Pause();
-#endif
-                soundState = SoundState.Paused;
-			}
-#endif
-		}
-		
-		public void Play ()
-        {
-<<<<<<< HEAD
-            // If an effect is already playing, we shouldn't start it all over again
-=======
->>>>>>> 48759f79
-            if (State == SoundState.Playing)
-                return;
-#if DIRECTX
-            if (_voice != null)
-            {
-                // Choose the correct buffer depending on if we are looped.            
-                var buffer = _loop ? _effect._loopedBuffer : _effect._buffer;
-
-                if (_voice.State.BuffersQueued > 0)
-                {
-                    _voice.Stop();
-                    _voice.FlushSourceBuffers();
-                }
-
-                _voice.SubmitSourceBuffer(buffer, null);
-                _voice.Start();
-            }
-
-		    _paused = false;
-#else
-            if ( _sound != null )
-			{
-#if ANDROID
-				if (soundState == SoundState.Paused)
-					_sound.Resume(_streamId);
-				else
-					_streamId = _sound.Play();
-#else
-				if (soundState == SoundState.Paused)
-					_sound.Resume();
-				else
-					_sound.Play();
-#endif
-				soundState = SoundState.Playing;
-			}
-#endif
-		}
-		
-		public void Resume()
-        {
-#if DIRECTX
-            if (_voice != null)
-            {
-                // Restart the sound if (and only if) it stopped playing
-                if (!_loop)
-                {
-                    if (_voice.State.BuffersQueued == 0)
-                    {
-                        _voice.Stop();
-                        _voice.FlushSourceBuffers();
-                        _voice.SubmitSourceBuffer(_effect._buffer, null);
-                    }
-                }
-                _voice.Start();
-            }
-            _paused = false;
-#else
-            if ( _sound != null )
-			{
-				if (soundState == SoundState.Paused)
-				{
-#if ANDROID
-					_sound.Resume(_streamId);
-#else
-                    _sound.Resume();
-#endif
-                }
-				soundState = SoundState.Playing;
- 			}
-#endif
-		}
-		
-		public void Stop()
-        {
-#if DIRECTX
-            if (_voice != null)
-            {
-                _voice.Stop(0);
-                _voice.FlushSourceBuffers();
-            }
-
-		    _paused = false;
-#else
-            if ( _sound != null )
-			{
-#if ANDROID
-				_sound.Stop(_streamId);
-				_streamId = -1;
-#else
-                _sound.Stop();
-#endif
-                soundState = SoundState.Stopped;
-			}
-#endif
-        }
-
-        public void Stop(bool immediate)
-        {
-#if DIRECTX            
-            if (_voice != null)
-                _voice.Stop(immediate ? 0 : (int)PlayFlags.Tails);
-
-            _paused = false;
-#else
-            if ( _sound != null )
-			{
-#if ANDROID
-                _sound.Stop(_streamId);
-                _streamId = -1;
-#else
-                _sound.Stop();
-#endif
-				soundState = SoundState.Stopped;
-			}
-#endif
-        }		
-		
-		public bool IsDisposed 
-		{ 
-			get
-			{
-				return isDisposed;
-			}
-		}
-		
-		public bool IsLooped 
-		{ 
-			get
-            {
-#if DIRECTX
-                return _loop;
-#else
-                if ( _sound != null )
-				{
-					return _sound.Looping;
-				}
-				else
-				{
-					return false;
-				}
-#endif
-			}
-			
-			set
-            {
-#if DIRECTX
-                _loop = value;
-#else
-                if ( _sound != null )
-				{
-					if ( _sound.Looping != value )
-					{
-						_sound.Looping = value;
-					}
-				}
-#endif
-			}
-		}
-
-#if DIRECTX
-        private float _pan;
-        private static float[] _panMatrix;
-#endif
-
-        public float Pan 
-		{ 
-			get
-            {
-#if DIRECTX                
-                return _pan;
-#else
-                if ( _sound != null )
-				{
-					return _sound.Pan;
-				}
-				else
-				{
-					return 0.0f;
-				}
-#endif
-			}
-			
-			set
-            {
-#if DIRECTX       
-                // According to XNA documentation:
-                // "Panning, ranging from -1.0f (full left) to 1.0f (full right). 0.0f is centered."
-                _pan = MathHelper.Clamp(value, -1.0f, 1.0f);
-
-                // If we have no voice then nothing more to do.
-                if (_voice == null)
-                    return;
-                
-                var srcChannelCount = _effect._format.Channels;
-                var dstChannelCount = SoundEffect.MasterVoice.VoiceDetails.InputChannelCount;
-                
-                if ( _panMatrix == null || _panMatrix.Length < dstChannelCount )
-                    _panMatrix = new float[Math.Max(dstChannelCount,8)];                
-
-                // Default to full volume for all channels/destinations   
-                for (var i = 0; i < _panMatrix.Length; i++)
-                    _panMatrix[i] = 1.0f;
-
-                // From X3DAudio documentation:
-                /*
-                    For submix and mastering voices, and for source voices without a channel mask or a channel mask of 0, 
-                       XAudio2 assumes default speaker positions according to the following table. 
-
-                    Channels
-
-                    Implicit Channel Positions
-
-                    1 Always maps to FrontLeft and FrontRight at full scale in both speakers (special case for mono sounds) 
-                    2 FrontLeft, FrontRight (basic stereo configuration) 
-                    3 FrontLeft, FrontRight, LowFrequency (2.1 configuration) 
-                    4 FrontLeft, FrontRight, BackLeft, BackRight (quadraphonic) 
-                    5 FrontLeft, FrontRight, FrontCenter, SideLeft, SideRight (5.0 configuration) 
-                    6 FrontLeft, FrontRight, FrontCenter, LowFrequency, SideLeft, SideRight (5.1 configuration) (see the following remarks) 
-                    7 FrontLeft, FrontRight, FrontCenter, LowFrequency, SideLeft, SideRight, BackCenter (6.1 configuration) 
-                    8 FrontLeft, FrontRight, FrontCenter, LowFrequency, BackLeft, BackRight, SideLeft, SideRight (7.1 configuration) 
-                    9 or more No implicit positions (one-to-one mapping)                      
-                 */
-
-                // Notes:
-                //
-                // Since XNA does not appear to expose any 'master' voice channel mask / speaker configuration,
-                // I assume the mappings listed above should be used.
-                //
-                // Assuming it is correct to pan all channels which have a left/right component.
-
-                var lVal = 1.0f - _pan;
-                var rVal = 1.0f + _pan;
-                                
-                switch (SoundEffect.Speakers)
-                {
-                    case Speakers.Stereo:
-                    case Speakers.TwoPointOne:
-                    case Speakers.Surround:
-                        _panMatrix[0] = lVal;
-                        _panMatrix[1] = rVal;
-                        break;
-
-                    case Speakers.Quad:
-                        _panMatrix[0] = _panMatrix[2] = lVal;
-                        _panMatrix[1] = _panMatrix[3] = rVal;
-                        break;
-
-                    case Speakers.FourPointOne:
-                        _panMatrix[0] = _panMatrix[3] = lVal;
-                        _panMatrix[1] = _panMatrix[4] = rVal;
-                        break;
-
-                    case Speakers.FivePointOne:
-                    case Speakers.SevenPointOne:
-                    case Speakers.FivePointOneSurround:
-                        _panMatrix[0] = _panMatrix[4] = lVal;
-                        _panMatrix[1] = _panMatrix[5] = rVal;
-                        break;
-
-                    case Speakers.SevenPointOneSurround:
-                        _panMatrix[0] = _panMatrix[4] = _panMatrix[6] = lVal;
-                        _panMatrix[1] = _panMatrix[5] = _panMatrix[7] = rVal;
-                        break;
-
-                    case Speakers.Mono:
-                    default:
-                        // don't do any panning here   
-                        break;
-                }
-
-                _voice.SetOutputMatrix(srcChannelCount, dstChannelCount, _panMatrix);
-
-#else
-                if ( _sound != null )
-				{
-					if ( _sound.Pan != value )
-					{
-						_sound.Pan = value;
-					}
-				}
-#endif
-            }
-		}
-		
-		public float Pitch         
-		{             
-	            get
-            {
-#if DIRECTX
-                    if (_voice == null)
-                        return 0.0f;
-
-                    // NOTE: This is copy of what XAudio2.FrequencyRatioToSemitones() does
-                    // which avoids the native call and is actually more accurate.
-                    var pitch = 39.86313713864835 * Math.Log10(_voice.FrequencyRatio);
-
-                    // Convert from semitones to octaves.
-                    pitch /= 12.0;
-
-                    return (float)pitch;
-#else
-                if ( _sound != null)
-				    {
-	                   return _sound.Rate;
-				    }
-				    return 0.0f;
-#endif
-	            }
-	            set
-            {
-#if DIRECTX
-                    if (_voice == null)
-                        return;
-
-                    // NOTE: This is copy of what XAudio2.SemitonesToFrequencyRatio() does
-                    // which avoids the native call and is actually more accurate.
-                    var ratio = Math.Pow(2.0, value);
-                    _voice.SetFrequencyRatio((float)ratio);                  
-#else
-                if ( _sound != null && _sound.Rate != value)
-				    {
-	                   _sound.Rate = value;
-				    } 
-#endif
-	            }        
-		 }				
-		
-		public SoundState State 
-		{ 
-			get
-            {
-#if DIRECTX           
-                // If no voice or no buffers queued the sound is stopped.
-                if (_voice == null || _voice.State.BuffersQueued == 0)
-                    return SoundState.Stopped;
-                
-                // Because XAudio2 does not actually provide if a SourceVoice is Started / Stopped
-                // we have to save the "paused" state ourself.
-                if (_paused)
-                    return SoundState.Paused;
-
-                return SoundState.Playing;                                
-#elif ANDROID
-                // Android SoundPool can't tell us when a sound is finished playing.
-                // TODO: Remove this code when OpenAL for Android is implemented
-                if (_sound != null && IsLooped)
-                {
-                    // Looping sounds use our stored state
-                    return soundState;
-                }
-                else
-                {
-                    // Non looping sounds always return Stopped
-                    return SoundState.Stopped;
-                }
-#else
-                if (_sound != null && soundState == SoundState.Playing && !_sound.Playing) 
-                {
-                    soundState = SoundState.Stopped;
-                }
-
-                return soundState;
-#endif
-			} 
-		}
-		
-		public float Volume
-		{ 
-			get
-            {
-#if DIRECTX
-                if (_voice == null)
-                    return 0.0f;
-                else
-                    return _voice.Volume;
-#else
-                if (_sound != null)
-				{
-					return _sound.Volume;
-				}
-				else
-				{
-					return 0.0f;
-				}
-#endif
-			}
-			
-			set
-            {
-#if DIRECTX
-                if (_voice != null)
-                    _voice.SetVolume(value, XAudio2.CommitNow);
-#else
-                if ( _sound != null )
-				{
-					if ( _sound.Volume != value )
-					{
-						_sound.Volume = value;
-					}
-				}
-#endif
-			}
-		}	
-		
-		
-	}
-}
+﻿#region License
+// /*
+// Microsoft Public License (Ms-PL)
+// MonoGame - Copyright © 2009 The MonoGame Team
+// 
+// All rights reserved.
+// 
+// This license governs use of the accompanying software. If you use the software, you accept this license. If you do not
+// accept the license, do not use the software.
+// 
+// 1. Definitions
+// The terms "reproduce," "reproduction," "derivative works," and "distribution" have the same meaning here as under 
+// U.S. copyright law.
+// 
+// A "contribution" is the original software, or any additions or changes to the software.
+// A "contributor" is any person that distributes its contribution under this license.
+// "Licensed patents" are a contributor's patent claims that read directly on its contribution.
+// 
+// 2. Grant of Rights
+// (A) Copyright Grant- Subject to the terms of this license, including the license conditions and limitations in section 3, 
+// each contributor grants you a non-exclusive, worldwide, royalty-free copyright license to reproduce its contribution, prepare derivative works of its contribution, and distribute its contribution or any derivative works that you create.
+// (B) Patent Grant- Subject to the terms of this license, including the license conditions and limitations in section 3, 
+// each contributor grants you a non-exclusive, worldwide, royalty-free license under its licensed patents to make, have made, use, sell, offer for sale, import, and/or otherwise dispose of its contribution in the software or derivative works of the contribution in the software.
+// 
+// 3. Conditions and Limitations
+// (A) No Trademark License- This license does not grant you rights to use any contributors' name, logo, or trademarks.
+// (B) If you bring a patent claim against any contributor over patents that you claim are infringed by the software, 
+// your patent license from such contributor to the software ends automatically.
+// (C) If you distribute any portion of the software, you must retain all copyright, patent, trademark, and attribution 
+// notices that are present in the software.
+// (D) If you distribute any portion of the software in source code form, you may do so only under this license by including 
+// a complete copy of this license with your distribution. If you distribute any portion of the software in compiled or object 
+// code form, you may only do so under a license that complies with this license.
+// (E) The software is licensed "as-is." You bear the risk of using it. The contributors give no express warranties, guarantees
+// or conditions. You may have additional consumer rights under your local laws which this license cannot change. To the extent
+// permitted under your local laws, the contributors exclude the implied warranties of merchantability, fitness for a particular
+// purpose and non-infringement.
+// */
+#endregion License
+
+#region Using Statements
+using System;
+#if DIRECTX
+using SharpDX.XAudio2;
+using SharpDX.X3DAudio;
+using SharpDX.Multimedia;
+#endif
+#endregion Statements
+
+namespace Microsoft.Xna.Framework.Audio
+{
+	public sealed class SoundEffectInstance : IDisposable
+	{
+		private bool isDisposed = false;
+#if !DIRECTX
+        private SoundState soundState = SoundState.Stopped;
+#endif
+#if ANDROID
+        private int _streamId = -1;
+#endif
+
+#if DIRECTX        
+        private SourceVoice _voice { get; set; }
+        private SoundEffect _effect { get; set; }
+
+        private bool _paused;
+        private bool _loop;
+#else
+        private Sound _sound;
+		internal Sound Sound 
+		{ 
+			get
+			{
+				return _sound;
+			} 
+			
+			set
+			{
+				_sound = value;
+			} 
+		}
+#endif
+
+#if DIRECTX
+        internal SoundEffectInstance(SoundEffect effect, SourceVoice voice)
+        {
+            _effect = effect;
+            _voice = voice;
+        }
+#endif
+
+        public void Dispose()
+        {
+#if DIRECTX
+            if (_voice != null)
+            {
+                _voice.DestroyVoice();
+                _voice.Dispose();
+                _voice = null;
+            }
+		    _effect = null;
+#elif ANDROID
+            if (_streamId >= 0)
+                _sound.Stop(_streamId);
+#else
+            // When disposing a SoundEffectInstance, the Sound should
+            // just be stopped as it will likely be reused later
+            _sound.Stop();
+#endif
+			isDisposed = true;
+		}
+		
+		public void Apply3D (AudioListener listener, AudioEmitter emitter)
+        {
+#if DIRECTX	
+            // If we have no voice then nothing to do.
+            if (_voice == null)
+                return;
+
+            // Convert from XNA Emitter to a SharpDX Emitter
+            var e = emitter.ToEmitter();
+            e.CurveDistanceScaler = SoundEffect.DistanceScale;
+            e.DopplerScaler = SoundEffect.DopplerScale;
+            e.ChannelCount = _effect._format.Channels;
+
+            // Convert from XNA Listener to a SharpDX Listener
+            var l = listener.ToListener();                        
+            
+            // Number of channels in the sound being played.
+            // Not actually sure if XNA supported 3D attenuation of sterio sounds, but X3DAudio does.
+            var srcChannelCount = _effect._format.Channels;            
+
+            // Number of output channels.
+            var dstChannelCount = SoundEffect.MasterVoice.VoiceDetails.InputChannelCount;
+
+            // XNA supports distance attenuation and doppler.            
+            var dpsSettings = SoundEffect.Device3D.Calculate(l, e, CalculateFlags.Matrix | CalculateFlags.Doppler, srcChannelCount, dstChannelCount);
+
+            // Apply Volume settings (from distance attenuation) ...
+            _voice.SetOutputMatrix(SoundEffect.MasterVoice, srcChannelCount, dstChannelCount, dpsSettings.MatrixCoefficients, 0);
+
+            // Apply Pitch settings (from doppler) ...
+            _voice.SetFrequencyRatio(dpsSettings.DopplerFactor);
+#endif
+        }
+		
+		public void Apply3D (AudioListener[] listeners,AudioEmitter emitter)
+		{
+            foreach ( var l in listeners )
+                Apply3D(l, emitter);            
+		}		
+		
+		public void Pause ()
+        {
+#if DIRECTX         
+            if (_voice != null)
+                _voice.Stop();
+            _paused = true;
+#else
+            if ( _sound != null )
+			{
+#if ANDROID
+				_sound.Pause(_streamId);
+#else
+				_sound.Pause();
+#endif
+                soundState = SoundState.Paused;
+			}
+#endif
+		}
+		
+		public void Play ()
+        {
+            if (State == SoundState.Playing)
+                return;
+#if DIRECTX
+            if (_voice != null)
+            {
+                // Choose the correct buffer depending on if we are looped.            
+                var buffer = _loop ? _effect._loopedBuffer : _effect._buffer;
+
+                if (_voice.State.BuffersQueued > 0)
+                {
+                    _voice.Stop();
+                    _voice.FlushSourceBuffers();
+                }
+
+                _voice.SubmitSourceBuffer(buffer, null);
+                _voice.Start();
+            }
+
+		    _paused = false;
+#else
+            if ( _sound != null )
+			{
+#if ANDROID
+				if (soundState == SoundState.Paused)
+					_sound.Resume(_streamId);
+				else
+					_streamId = _sound.Play();
+#else
+				if (soundState == SoundState.Paused)
+					_sound.Resume();
+				else
+					_sound.Play();
+#endif
+				soundState = SoundState.Playing;
+			}
+#endif
+		}
+		
+		public void Resume()
+        {
+#if DIRECTX
+            if (_voice != null)
+            {
+                // Restart the sound if (and only if) it stopped playing
+                if (!_loop)
+                {
+                    if (_voice.State.BuffersQueued == 0)
+                    {
+                        _voice.Stop();
+                        _voice.FlushSourceBuffers();
+                        _voice.SubmitSourceBuffer(_effect._buffer, null);
+                    }
+                }
+                _voice.Start();
+            }
+            _paused = false;
+#else
+            if ( _sound != null )
+			{
+				if (soundState == SoundState.Paused)
+				{
+#if ANDROID
+					_sound.Resume(_streamId);
+#else
+                    _sound.Resume();
+#endif
+                }
+				soundState = SoundState.Playing;
+ 			}
+#endif
+		}
+		
+		public void Stop()
+        {
+#if DIRECTX
+            if (_voice != null)
+            {
+                _voice.Stop(0);
+                _voice.FlushSourceBuffers();
+            }
+
+		    _paused = false;
+#else
+            if ( _sound != null )
+			{
+#if ANDROID
+				_sound.Stop(_streamId);
+				_streamId = -1;
+#else
+                _sound.Stop();
+#endif
+                soundState = SoundState.Stopped;
+			}
+#endif
+        }
+
+        public void Stop(bool immediate)
+        {
+#if DIRECTX            
+            if (_voice != null)
+                _voice.Stop(immediate ? 0 : (int)PlayFlags.Tails);
+
+            _paused = false;
+#else
+            if ( _sound != null )
+			{
+#if ANDROID
+                _sound.Stop(_streamId);
+                _streamId = -1;
+#else
+                _sound.Stop();
+#endif
+				soundState = SoundState.Stopped;
+			}
+#endif
+        }		
+		
+		public bool IsDisposed 
+		{ 
+			get
+			{
+				return isDisposed;
+			}
+		}
+		
+		public bool IsLooped 
+		{ 
+			get
+            {
+#if DIRECTX
+                return _loop;
+#else
+                if ( _sound != null )
+				{
+					return _sound.Looping;
+				}
+				else
+				{
+					return false;
+				}
+#endif
+			}
+			
+			set
+            {
+#if DIRECTX
+                _loop = value;
+#else
+                if ( _sound != null )
+				{
+					if ( _sound.Looping != value )
+					{
+						_sound.Looping = value;
+					}
+				}
+#endif
+			}
+		}
+
+#if DIRECTX
+        private float _pan;
+        private static float[] _panMatrix;
+#endif
+
+        public float Pan 
+		{ 
+			get
+            {
+#if DIRECTX                
+                return _pan;
+#else
+                if ( _sound != null )
+				{
+					return _sound.Pan;
+				}
+				else
+				{
+					return 0.0f;
+				}
+#endif
+			}
+			
+			set
+            {
+#if DIRECTX       
+                // According to XNA documentation:
+                // "Panning, ranging from -1.0f (full left) to 1.0f (full right). 0.0f is centered."
+                _pan = MathHelper.Clamp(value, -1.0f, 1.0f);
+
+                // If we have no voice then nothing more to do.
+                if (_voice == null)
+                    return;
+                
+                var srcChannelCount = _effect._format.Channels;
+                var dstChannelCount = SoundEffect.MasterVoice.VoiceDetails.InputChannelCount;
+                
+                if ( _panMatrix == null || _panMatrix.Length < dstChannelCount )
+                    _panMatrix = new float[Math.Max(dstChannelCount,8)];                
+
+                // Default to full volume for all channels/destinations   
+                for (var i = 0; i < _panMatrix.Length; i++)
+                    _panMatrix[i] = 1.0f;
+
+                // From X3DAudio documentation:
+                /*
+                    For submix and mastering voices, and for source voices without a channel mask or a channel mask of 0, 
+                       XAudio2 assumes default speaker positions according to the following table. 
+
+                    Channels
+
+                    Implicit Channel Positions
+
+                    1 Always maps to FrontLeft and FrontRight at full scale in both speakers (special case for mono sounds) 
+                    2 FrontLeft, FrontRight (basic stereo configuration) 
+                    3 FrontLeft, FrontRight, LowFrequency (2.1 configuration) 
+                    4 FrontLeft, FrontRight, BackLeft, BackRight (quadraphonic) 
+                    5 FrontLeft, FrontRight, FrontCenter, SideLeft, SideRight (5.0 configuration) 
+                    6 FrontLeft, FrontRight, FrontCenter, LowFrequency, SideLeft, SideRight (5.1 configuration) (see the following remarks) 
+                    7 FrontLeft, FrontRight, FrontCenter, LowFrequency, SideLeft, SideRight, BackCenter (6.1 configuration) 
+                    8 FrontLeft, FrontRight, FrontCenter, LowFrequency, BackLeft, BackRight, SideLeft, SideRight (7.1 configuration) 
+                    9 or more No implicit positions (one-to-one mapping)                      
+                 */
+
+                // Notes:
+                //
+                // Since XNA does not appear to expose any 'master' voice channel mask / speaker configuration,
+                // I assume the mappings listed above should be used.
+                //
+                // Assuming it is correct to pan all channels which have a left/right component.
+
+                var lVal = 1.0f - _pan;
+                var rVal = 1.0f + _pan;
+                                
+                switch (SoundEffect.Speakers)
+                {
+                    case Speakers.Stereo:
+                    case Speakers.TwoPointOne:
+                    case Speakers.Surround:
+                        _panMatrix[0] = lVal;
+                        _panMatrix[1] = rVal;
+                        break;
+
+                    case Speakers.Quad:
+                        _panMatrix[0] = _panMatrix[2] = lVal;
+                        _panMatrix[1] = _panMatrix[3] = rVal;
+                        break;
+
+                    case Speakers.FourPointOne:
+                        _panMatrix[0] = _panMatrix[3] = lVal;
+                        _panMatrix[1] = _panMatrix[4] = rVal;
+                        break;
+
+                    case Speakers.FivePointOne:
+                    case Speakers.SevenPointOne:
+                    case Speakers.FivePointOneSurround:
+                        _panMatrix[0] = _panMatrix[4] = lVal;
+                        _panMatrix[1] = _panMatrix[5] = rVal;
+                        break;
+
+                    case Speakers.SevenPointOneSurround:
+                        _panMatrix[0] = _panMatrix[4] = _panMatrix[6] = lVal;
+                        _panMatrix[1] = _panMatrix[5] = _panMatrix[7] = rVal;
+                        break;
+
+                    case Speakers.Mono:
+                    default:
+                        // don't do any panning here   
+                        break;
+                }
+
+                _voice.SetOutputMatrix(srcChannelCount, dstChannelCount, _panMatrix);
+
+#else
+                if ( _sound != null )
+				{
+					if ( _sound.Pan != value )
+					{
+						_sound.Pan = value;
+					}
+				}
+#endif
+            }
+		}
+		
+		public float Pitch         
+		{             
+	            get
+            {
+#if DIRECTX
+                    if (_voice == null)
+                        return 0.0f;
+
+                    // NOTE: This is copy of what XAudio2.FrequencyRatioToSemitones() does
+                    // which avoids the native call and is actually more accurate.
+                    var pitch = 39.86313713864835 * Math.Log10(_voice.FrequencyRatio);
+
+                    // Convert from semitones to octaves.
+                    pitch /= 12.0;
+
+                    return (float)pitch;
+#else
+                if ( _sound != null)
+				    {
+	                   return _sound.Rate;
+				    }
+				    return 0.0f;
+#endif
+	            }
+	            set
+            {
+#if DIRECTX
+                    if (_voice == null)
+                        return;
+
+                    // NOTE: This is copy of what XAudio2.SemitonesToFrequencyRatio() does
+                    // which avoids the native call and is actually more accurate.
+                    var ratio = Math.Pow(2.0, value);
+                    _voice.SetFrequencyRatio((float)ratio);                  
+#else
+                if ( _sound != null && _sound.Rate != value)
+				    {
+	                   _sound.Rate = value;
+				    } 
+#endif
+	            }        
+		 }				
+		
+		public SoundState State 
+		{ 
+			get
+            {
+#if DIRECTX           
+                // If no voice or no buffers queued the sound is stopped.
+                if (_voice == null || _voice.State.BuffersQueued == 0)
+                    return SoundState.Stopped;
+                
+                // Because XAudio2 does not actually provide if a SourceVoice is Started / Stopped
+                // we have to save the "paused" state ourself.
+                if (_paused)
+                    return SoundState.Paused;
+
+                return SoundState.Playing;                                
+#elif ANDROID
+                // Android SoundPool can't tell us when a sound is finished playing.
+                // TODO: Remove this code when OpenAL for Android is implemented
+                if (_sound != null && IsLooped)
+                {
+                    // Looping sounds use our stored state
+                    return soundState;
+                }
+                else
+                {
+                    // Non looping sounds always return Stopped
+                    return SoundState.Stopped;
+                }
+#else
+                if (_sound != null && soundState == SoundState.Playing && !_sound.Playing) 
+                {
+                    soundState = SoundState.Stopped;
+                }
+
+                return soundState;
+#endif
+			} 
+		}
+		
+		public float Volume
+		{ 
+			get
+            {
+#if DIRECTX
+                if (_voice == null)
+                    return 0.0f;
+                else
+                    return _voice.Volume;
+#else
+                if (_sound != null)
+				{
+					return _sound.Volume;
+				}
+				else
+				{
+					return 0.0f;
+				}
+#endif
+			}
+			
+			set
+            {
+#if DIRECTX
+                if (_voice != null)
+                    _voice.SetVolume(value, XAudio2.CommitNow);
+#else
+                if ( _sound != null )
+				{
+					if ( _sound.Volume != value )
+					{
+						_sound.Volume = value;
+					}
+				}
+#endif
+			}
+		}	
+		
+		
+	}
+}