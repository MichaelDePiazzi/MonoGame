--- conflicted
+++ resolved
@@ -1,437 +1,375 @@
-#region License
-/*
-Microsoft Public License (Ms-PL)
-MonoGame - Copyright © 2009 The MonoGame Team
-
-All rights reserved.
-
-This license governs use of the accompanying software. If you use the software, you accept this license. If you do not
-accept the license, do not use the software.
-
-1. Definitions
-The terms "reproduce," "reproduction," "derivative works," and "distribution" have the same meaning here as under 
-U.S. copyright law.
-
-A "contribution" is the original software, or any additions or changes to the software.
-A "contributor" is any person that distributes its contribution under this license.
-"Licensed patents" are a contributor's patent claims that read directly on its contribution.
-
-2. Grant of Rights
-(A) Copyright Grant- Subject to the terms of this license, including the license conditions and limitations in section 3, 
-each contributor grants you a non-exclusive, worldwide, royalty-free copyright license to reproduce its contribution, prepare derivative works of its contribution, and distribute its contribution or any derivative works that you create.
-(B) Patent Grant- Subject to the terms of this license, including the license conditions and limitations in section 3, 
-each contributor grants you a non-exclusive, worldwide, royalty-free license under its licensed patents to make, have made, use, sell, offer for sale, import, and/or otherwise dispose of its contribution in the software or derivative works of the contribution in the software.
-
-3. Conditions and Limitations
-(A) No Trademark License- This license does not grant you rights to use any contributors' name, logo, or trademarks.
-(B) If you bring a patent claim against any contributor over patents that you claim are infringed by the software, 
-your patent license from such contributor to the software ends automatically.
-(C) If you distribute any portion of the software, you must retain all copyright, patent, trademark, and attribution 
-notices that are present in the software.
-(D) If you distribute any portion of the software in source code form, you may do so only under this license by including 
-a complete copy of this license with your distribution. If you distribute any portion of the software in compiled or object 
-code form, you may only do so under a license that complies with this license.
-(E) The software is licensed "as-is." You bear the risk of using it. The contributors give no express warranties, guarantees
-or conditions. You may have additional consumer rights under your local laws which this license cannot change. To the extent
-permitted under your local laws, the contributors exclude the implied warranties of merchantability, fitness for a particular
-purpose and non-infringement.
-*/
-#endregion License
-
-using System;
-
-using Microsoft.Xna.Framework.Audio;
-
-#if IOS
-using MonoTouch.AudioToolbox;
-using MonoTouch.AVFoundation;
-using MonoTouch.Foundation;
-using MonoTouch.MediaPlayer;
-#endif
-
-<<<<<<< HEAD
-#if DIRECTX
-=======
-#if WINDOWS_MEDIA_ENGINE || WINDOWS_MEDIA_SESSION
->>>>>>> 090954fb
-using SharpDX.MediaFoundation;
-using SharpDX.Multimedia;
-#endif
-#if WINRT
-using Windows.UI.Core;
-#endif
-
-using System.Linq;
-
-namespace Microsoft.Xna.Framework.Media
-{
-    public static class MediaPlayer
-    {
-		// Need to hold onto this to keep track of how many songs
-		// have played when in shuffle mode
-		private static int _numSongsInQueuePlayed = 0;
-		private static MediaState _state = MediaState.Stopped;
-		private static float _volume = 1.0f;
-		private static bool _isMuted = false;
-		private static readonly MediaQueue _queue = new MediaQueue();
-
-<<<<<<< HEAD
-#if DIRECTX
-        private static MediaEngine _mediaEngineEx;
-
-#if WINRT
-        private static CoreDispatcher _dispatcher;
-=======
-#if WINDOWS_MEDIA_ENGINE
-        private static readonly MediaEngine _mediaEngineEx;
-        private static CoreDispatcher _dispatcher;
-#elif WINDOWS_MEDIA_SESSION
-        private static readonly MediaSession _session;
->>>>>>> 090954fb
-#endif
-
-        static MediaPlayer()
-        {
-#if WINDOWS_MEDIA_ENGINE
-
-            MediaManager.Startup(true);
-            using (var factory = new MediaEngineClassFactory())
-            using (var attributes = new MediaEngineAttributes { AudioCategory = AudioStreamCategory.GameMedia })
-            {
-                var mediaEngine = new MediaEngine(factory, attributes, MediaEngineCreateFlags.AudioOnly, MediaEngineExOnPlaybackEvent);
-                _mediaEngineEx = mediaEngine.QueryInterface<MediaEngineEx>();
-            }
-
-#if WINRT
-            _dispatcher = CoreWindow.GetForCurrentThread().Dispatcher;
-<<<<<<< HEAD
-=======
-
-#elif WINDOWS_MEDIA_SESSION
-
-            MediaManager.Startup(true);
-            MediaFactory.CreateMediaSession(null, out _session);
->>>>>>> 090954fb
-#endif
-        }
-
-#if WINDOWS_MEDIA_ENGINE
-
-        private static void MediaEngineExOnPlaybackEvent(MediaEngineEvent mediaEvent, long param1, int param2)
-        {
-            if (mediaEvent == MediaEngineEvent.Ended)
-<<<<<<< HEAD
-            {
-#if WINRT
-                _dispatcher.RunAsync(CoreDispatcherPriority.Normal, () => OnSongFinishedPlaying(null, null)).AsTask();
-#endif
-            }
-=======
-                _dispatcher.RunAsync(CoreDispatcherPriority.Normal, () => OnSongFinishedPlaying(null, null)).AsTask();
->>>>>>> 090954fb
-        }
-
-#endif
-
-        #region Properties
-
-        public static MediaQueue Queue { get { return _queue; } }
-		
-		public static bool IsMuted
-        {
-            get { return _isMuted; }
-            set
-            {
-				_isMuted = value;
-
-<<<<<<< HEAD
-#if DIRECTX
-=======
-#if WINDOWS_MEDIA_ENGINE
->>>>>>> 090954fb
-                _mediaEngineEx.Muted = value;
-#elif WINDOWS_MEDIA_SESSION
-                // FIX ME!
-#else
-                if (_queue.Count == 0)
-					return;
-				
-				var newVolume = value ? 0.0f : _volume;
-                _queue.SetVolume(newVolume);
-#endif
-            }
-        }
-
-        private static bool _isRepeating;
-
-        public static bool IsRepeating 
-        {
-            get
-            {
-                return _isRepeating;
-            }
-
-            set
-            {
-                _isRepeating = value;
-
-<<<<<<< HEAD
-#if DIRECTX
-=======
-#if WINDOWS_MEDIA_ENGINE
->>>>>>> 090954fb
-                _mediaEngineEx.Loop = value;
-#elif WINDOWS_MEDIA_SESSION
-                // TODO!
-#endif
-            }
-        }
-
-        public static bool IsShuffled { get; set; }
-
-        public static bool IsVisualizationEnabled { get { return false; } }
-<<<<<<< HEAD
-#if !DIRECTX
-=======
-
->>>>>>> 090954fb
-        public static TimeSpan PlayPosition
-        {
-            get
-            {
-				if (_queue.ActiveSong == null)
-					return TimeSpan.Zero;
-				
-				return _queue.ActiveSong.Position;
-            }
-        }
-<<<<<<< HEAD
-#endif
-=======
->>>>>>> 090954fb
-
-        public static MediaState State
-        {
-            get { return _state; }
-            private set
-            {
-                if (_state != value)
-                {
-                    _state = value;
-                    if (MediaStateChanged != null)
-                        MediaStateChanged (null, EventArgs.Empty);
-                }
-            }
-        }
-        public static event EventHandler<EventArgs> MediaStateChanged;
-        
-		
-#if IOS
-		public static bool GameHasControl 
-		{ 
-			get 
-			{ 
-				var musicPlayer = MPMusicPlayerController.iPodMusicPlayer;
-				
-				if (musicPlayer == null)
-					return true;
-				
-				// TODO: Research the Interrupted state and see if it's valid to
-				// have control at that time.
-				
-				// Note: This will throw a bunch of warnings/output to the console
-				// if running in the simulator. This is a known issue:
-				// http://forums.macrumors.com/showthread.php?t=689102
-				if (musicPlayer.PlaybackState == MPMusicPlaybackState.Playing || 
-				 	musicPlayer.PlaybackState == MPMusicPlaybackState.SeekingForward ||
-				    musicPlayer.PlaybackState == MPMusicPlaybackState.SeekingBackward)
-				return false;
-				
-				return true;
-			} 
-		}
-#else
-        // TODO: Fix me!
-		public static bool GameHasControl { get { return true; } }
-#endif
-		
-
-        public static float Volume
-        {
-            get { return _volume; }
-			set 
-			{       
-				_volume = value;
-
-<<<<<<< HEAD
-#if DIRECTX
-=======
-#if WINDOWS_MEDIA_ENGINE
->>>>>>> 090954fb
-                _mediaEngineEx.Volume = value;       
-#elif WINDOWS_MEDIA_SESSION
-                // TODO!
-#else
-                if (_queue.ActiveSong == null)
-					return;
-
-                _queue.SetVolume(_isMuted ? 0.0f : value);
-#endif
-            }
-        }
-		
-		#endregion
-		
-        public static void Pause()
-        {
-<<<<<<< HEAD
-#if DIRECTX
-            if (State == MediaState.Stopped)
-=======
-            if (State != MediaState.Playing || _queue.ActiveSong == null)
->>>>>>> 090954fb
-                return;
-
-#if WINDOWS_MEDIA_ENGINE
-            _mediaEngineEx.Pause();
-#elif WINDOWS_MEDIA_SESSION
-            _session.Pause();
-#else
-            _queue.ActiveSong.Pause();
-#endif
-
-            State = MediaState.Paused;
-        }
-		
-		/// <summary>
-		/// Play clears the current playback queue, and then queues up the specified song for playback. 
-		/// Playback starts immediately at the beginning of the song.
-		/// </summary>
-        public static void Play(Song song)
-        {                        
-            _queue.Clear();
-            _numSongsInQueuePlayed = 0;
-            _queue.Add(song);
-            
-            PlaySong(song);
-        }
-		
-		public static void Play(SongCollection collection, int index = 0)
-		{
-            _queue.Clear();
-            _numSongsInQueuePlayed = 0;
-
-			foreach(var song in collection)
-				_queue.Add(song);
-			
-			_queue.ActiveSongIndex = index;
-			
-			PlaySong(_queue.ActiveSong);
-		}
-		
-		private static void PlaySong(Song song)
-        {
-<<<<<<< HEAD
-#if DIRECTX
-=======
-#if WINDOWS_MEDIA_ENGINE
->>>>>>> 090954fb
-            var folder = Windows.ApplicationModel.Package.Current.InstalledLocation.Path;
-            var path = folder + "\\" + song.FilePath;
-            var uri = new Uri(path);
-            var converted = uri.AbsoluteUri;
-
-            _mediaEngineEx.Source = converted;            
-            _mediaEngineEx.Load();
-            _mediaEngineEx.Play();
-#elif WINDOWS_MEDIA_SESSION
-            // TODO!
-#else
-            song.SetEventHandler(OnSongFinishedPlaying);			
-			song.Volume = _isMuted ? 0.0f : _volume;
-			song.Play();
-#endif
-			State = MediaState.Playing;
-		}
-		
-		internal static void OnSongFinishedPlaying (object sender, EventArgs args)
-		{
-			// TODO: Check args to see if song sucessfully played
-			_numSongsInQueuePlayed++;
-			
-			if (_numSongsInQueuePlayed >= _queue.Count)
-			{
-				_numSongsInQueuePlayed = 0;
-				if (!IsRepeating)
-				{
-					State = MediaState.Stopped;
-					return;
-				}
-			}
-			
-			MoveNext();
-		}
-
-        public static void Resume()
-        {
-<<<<<<< HEAD
-#if DIRECTX
-            _mediaEngineEx.Play();            
-=======
-#if WINDOWS_MEDIA_ENGINE
-            _mediaEngineEx.Play();       
-#elif WINDOWS_MEDIA_SESSION
-            _session.Start(null, null);
->>>>>>> 090954fb
-#else
-            if (_queue.ActiveSong == null)
-				return;
-			
-			_queue.ActiveSong.Resume();
-#endif
-			State = MediaState.Playing;
-        }
-
-        public static void Stop()
-        {
-<<<<<<< HEAD
-#if DIRECTX
-=======
-#if WINDOWS_MEDIA_ENGINE
->>>>>>> 090954fb
-            _mediaEngineEx.Source = null;
-#elif WINDOWS_MEDIA_SESSION
-            _session.Stop();
-#else
-            if (_queue.ActiveSong == null)
-				return;
-			
-			// Loop through so that we reset the PlayCount as well
-			foreach(var song in Queue.Songs)
-				_queue.ActiveSong.Stop();
-#endif
-			State = MediaState.Stopped;
-		}
-		
-		public static void MoveNext()
-		{
-			NextSong(1);
-		}
-		
-		public static void MovePrevious()
-		{
-			NextSong(-1);
-		}
-		
-		private static void NextSong(int direction)
-		{
-			var nextSong = _queue.GetNextSong(direction, IsShuffled);
-
-            if (nextSong == null)
-                Stop();
-            else            
-                Play(nextSong);                            
-		}
-    }
-}
-
+#region License
+/*
+Microsoft Public License (Ms-PL)
+MonoGame - Copyright © 2009 The MonoGame Team
+
+All rights reserved.
+
+This license governs use of the accompanying software. If you use the software, you accept this license. If you do not
+accept the license, do not use the software.
+
+1. Definitions
+The terms "reproduce," "reproduction," "derivative works," and "distribution" have the same meaning here as under 
+U.S. copyright law.
+
+A "contribution" is the original software, or any additions or changes to the software.
+A "contributor" is any person that distributes its contribution under this license.
+"Licensed patents" are a contributor's patent claims that read directly on its contribution.
+
+2. Grant of Rights
+(A) Copyright Grant- Subject to the terms of this license, including the license conditions and limitations in section 3, 
+each contributor grants you a non-exclusive, worldwide, royalty-free copyright license to reproduce its contribution, prepare derivative works of its contribution, and distribute its contribution or any derivative works that you create.
+(B) Patent Grant- Subject to the terms of this license, including the license conditions and limitations in section 3, 
+each contributor grants you a non-exclusive, worldwide, royalty-free license under its licensed patents to make, have made, use, sell, offer for sale, import, and/or otherwise dispose of its contribution in the software or derivative works of the contribution in the software.
+
+3. Conditions and Limitations
+(A) No Trademark License- This license does not grant you rights to use any contributors' name, logo, or trademarks.
+(B) If you bring a patent claim against any contributor over patents that you claim are infringed by the software, 
+your patent license from such contributor to the software ends automatically.
+(C) If you distribute any portion of the software, you must retain all copyright, patent, trademark, and attribution 
+notices that are present in the software.
+(D) If you distribute any portion of the software in source code form, you may do so only under this license by including 
+a complete copy of this license with your distribution. If you distribute any portion of the software in compiled or object 
+code form, you may only do so under a license that complies with this license.
+(E) The software is licensed "as-is." You bear the risk of using it. The contributors give no express warranties, guarantees
+or conditions. You may have additional consumer rights under your local laws which this license cannot change. To the extent
+permitted under your local laws, the contributors exclude the implied warranties of merchantability, fitness for a particular
+purpose and non-infringement.
+*/
+#endregion License
+
+using System;
+
+using Microsoft.Xna.Framework.Audio;
+
+#if IOS
+using MonoTouch.AudioToolbox;
+using MonoTouch.AVFoundation;
+using MonoTouch.Foundation;
+using MonoTouch.MediaPlayer;
+#endif
+
+#if WINDOWS_MEDIA_ENGINE || WINDOWS_MEDIA_SESSION
+using SharpDX.MediaFoundation;
+using SharpDX.Multimedia;
+#endif
+#if WINRT
+using Windows.UI.Core;
+#endif
+
+using System.Linq;
+
+namespace Microsoft.Xna.Framework.Media
+{
+    public static class MediaPlayer
+    {
+		// Need to hold onto this to keep track of how many songs
+		// have played when in shuffle mode
+		private static int _numSongsInQueuePlayed = 0;
+		private static MediaState _state = MediaState.Stopped;
+		private static float _volume = 1.0f;
+		private static bool _isMuted = false;
+		private static readonly MediaQueue _queue = new MediaQueue();
+
+#if WINDOWS_MEDIA_ENGINE
+        private static readonly MediaEngine _mediaEngineEx;
+        private static CoreDispatcher _dispatcher;
+#elif WINDOWS_MEDIA_SESSION
+        private static readonly MediaSession _session;
+#endif
+
+        static MediaPlayer()
+        {
+#if WINDOWS_MEDIA_ENGINE
+
+            MediaManager.Startup(true);
+            using (var factory = new MediaEngineClassFactory())
+            using (var attributes = new MediaEngineAttributes { AudioCategory = AudioStreamCategory.GameMedia })
+            {
+                var mediaEngine = new MediaEngine(factory, attributes, MediaEngineCreateFlags.AudioOnly, MediaEngineExOnPlaybackEvent);
+                _mediaEngineEx = mediaEngine.QueryInterface<MediaEngineEx>();
+            }
+
+            _dispatcher = CoreWindow.GetForCurrentThread().Dispatcher;
+
+#elif WINDOWS_MEDIA_SESSION
+
+            MediaManager.Startup(true);
+            MediaFactory.CreateMediaSession(null, out _session);
+#endif
+        }
+
+#if WINDOWS_MEDIA_ENGINE
+
+        private static void MediaEngineExOnPlaybackEvent(MediaEngineEvent mediaEvent, long param1, int param2)
+        {
+            if (mediaEvent == MediaEngineEvent.Ended)
+                _dispatcher.RunAsync(CoreDispatcherPriority.Normal, () => OnSongFinishedPlaying(null, null)).AsTask();
+        }
+
+#endif
+
+        #region Properties
+
+        public static MediaQueue Queue { get { return _queue; } }
+		
+		public static bool IsMuted
+        {
+            get { return _isMuted; }
+            set
+            {
+				_isMuted = value;
+
+#if WINDOWS_MEDIA_ENGINE
+                _mediaEngineEx.Muted = value;
+#elif WINDOWS_MEDIA_SESSION
+                // FIX ME!
+#else
+                if (_queue.Count == 0)
+					return;
+				
+				var newVolume = value ? 0.0f : _volume;
+                _queue.SetVolume(newVolume);
+#endif
+            }
+        }
+
+        private static bool _isRepeating;
+
+        public static bool IsRepeating 
+        {
+            get
+            {
+                return _isRepeating;
+            }
+
+            set
+            {
+                _isRepeating = value;
+
+#if WINDOWS_MEDIA_ENGINE
+                _mediaEngineEx.Loop = value;
+#elif WINDOWS_MEDIA_SESSION
+                // TODO!
+#endif
+            }
+        }
+
+        public static bool IsShuffled { get; set; }
+
+        public static bool IsVisualizationEnabled { get { return false; } }
+
+        public static TimeSpan PlayPosition
+        {
+            get
+            {
+				if (_queue.ActiveSong == null)
+					return TimeSpan.Zero;
+				
+				return _queue.ActiveSong.Position;
+            }
+        }
+
+        public static MediaState State
+        {
+            get { return _state; }
+            private set
+            {
+                if (_state != value)
+                {
+                    _state = value;
+                    if (MediaStateChanged != null)
+                        MediaStateChanged (null, EventArgs.Empty);
+                }
+            }
+        }
+        public static event EventHandler<EventArgs> MediaStateChanged;
+        
+		
+#if IOS
+		public static bool GameHasControl 
+		{ 
+			get 
+			{ 
+				var musicPlayer = MPMusicPlayerController.iPodMusicPlayer;
+				
+				if (musicPlayer == null)
+					return true;
+				
+				// TODO: Research the Interrupted state and see if it's valid to
+				// have control at that time.
+				
+				// Note: This will throw a bunch of warnings/output to the console
+				// if running in the simulator. This is a known issue:
+				// http://forums.macrumors.com/showthread.php?t=689102
+				if (musicPlayer.PlaybackState == MPMusicPlaybackState.Playing || 
+				 	musicPlayer.PlaybackState == MPMusicPlaybackState.SeekingForward ||
+				    musicPlayer.PlaybackState == MPMusicPlaybackState.SeekingBackward)
+				return false;
+				
+				return true;
+			} 
+		}
+#else
+        // TODO: Fix me!
+		public static bool GameHasControl { get { return true; } }
+#endif
+		
+
+        public static float Volume
+        {
+            get { return _volume; }
+			set 
+			{       
+				_volume = value;
+
+#if WINDOWS_MEDIA_ENGINE
+                _mediaEngineEx.Volume = value;       
+#elif WINDOWS_MEDIA_SESSION
+                // TODO!
+#else
+                if (_queue.ActiveSong == null)
+					return;
+
+                _queue.SetVolume(_isMuted ? 0.0f : value);
+#endif
+            }
+        }
+		
+		#endregion
+		
+        public static void Pause()
+        {
+            if (State != MediaState.Playing || _queue.ActiveSong == null)
+                return;
+
+#if WINDOWS_MEDIA_ENGINE
+            _mediaEngineEx.Pause();
+#elif WINDOWS_MEDIA_SESSION
+            _session.Pause();
+#else
+            _queue.ActiveSong.Pause();
+#endif
+
+            State = MediaState.Paused;
+        }
+		
+		/// <summary>
+		/// Play clears the current playback queue, and then queues up the specified song for playback. 
+		/// Playback starts immediately at the beginning of the song.
+		/// </summary>
+        public static void Play(Song song)
+        {                        
+            _queue.Clear();
+            _numSongsInQueuePlayed = 0;
+            _queue.Add(song);
+            
+            PlaySong(song);
+        }
+		
+		public static void Play(SongCollection collection, int index = 0)
+		{
+            _queue.Clear();
+            _numSongsInQueuePlayed = 0;
+
+			foreach(var song in collection)
+				_queue.Add(song);
+			
+			_queue.ActiveSongIndex = index;
+			
+			PlaySong(_queue.ActiveSong);
+		}
+		
+		private static void PlaySong(Song song)
+        {
+#if WINDOWS_MEDIA_ENGINE
+            var folder = Windows.ApplicationModel.Package.Current.InstalledLocation.Path;
+            var path = folder + "\\" + song.FilePath;
+            var uri = new Uri(path);
+            var converted = uri.AbsoluteUri;
+
+            _mediaEngineEx.Source = converted;            
+            _mediaEngineEx.Load();
+            _mediaEngineEx.Play();
+#elif WINDOWS_MEDIA_SESSION
+            // TODO!
+#else
+            song.SetEventHandler(OnSongFinishedPlaying);			
+			song.Volume = _isMuted ? 0.0f : _volume;
+			song.Play();
+#endif
+			State = MediaState.Playing;
+		}
+		
+		internal static void OnSongFinishedPlaying (object sender, EventArgs args)
+		{
+			// TODO: Check args to see if song sucessfully played
+			_numSongsInQueuePlayed++;
+			
+			if (_numSongsInQueuePlayed >= _queue.Count)
+			{
+				_numSongsInQueuePlayed = 0;
+				if (!IsRepeating)
+				{
+					State = MediaState.Stopped;
+					return;
+				}
+			}
+			
+			MoveNext();
+		}
+
+        public static void Resume()
+        {
+#if WINDOWS_MEDIA_ENGINE
+            _mediaEngineEx.Play();       
+#elif WINDOWS_MEDIA_SESSION
+            _session.Start(null, null);
+#else
+            if (_queue.ActiveSong == null)
+				return;
+			
+			_queue.ActiveSong.Resume();
+#endif
+			State = MediaState.Playing;
+        }
+
+        public static void Stop()
+        {
+#if WINDOWS_MEDIA_ENGINE
+            _mediaEngineEx.Source = null;
+#elif WINDOWS_MEDIA_SESSION
+            _session.Stop();
+#else
+            if (_queue.ActiveSong == null)
+				return;
+			
+			// Loop through so that we reset the PlayCount as well
+			foreach(var song in Queue.Songs)
+				_queue.ActiveSong.Stop();
+#endif
+			State = MediaState.Stopped;
+		}
+		
+		public static void MoveNext()
+		{
+			NextSong(1);
+		}
+		
+		public static void MovePrevious()
+		{
+			NextSong(-1);
+		}
+		
+		private static void NextSong(int direction)
+		{
+			var nextSong = _queue.GetNextSong(direction, IsShuffled);
+
+            if (nextSong == null)
+                Stop();
+            else            
+                Play(nextSong);                            
+		}
+    }
+}
+