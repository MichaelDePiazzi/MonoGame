--- conflicted
+++ resolved
@@ -41,15 +41,7 @@
     <Reference Include="System.Windows.Forms" />
     <Reference Include="OpenTK, Version=1.0.0.0, Culture=neutral, PublicKeyToken=bad199fe84eb3df4">
       <SpecificVersion>False</SpecificVersion>
-<<<<<<< HEAD
       <HintPath>..\..\opentk\Binaries\OpenTK\Release\OpenTK.dll</HintPath>
-=======
-      <HintPath>..\..\Sigge\libs\OpenTK.dll</HintPath>
-    </Reference>
-    <Reference Include="Lidgren.Network, Version=2011.3.12.0, Culture=neutral, PublicKeyToken=null">
-      <SpecificVersion>False</SpecificVersion>
-      <HintPath>..\ThirdParty\Lidgren.Network\bin\Debug\Lidgren.Network.dll</HintPath>
->>>>>>> 92b51b08
     </Reference>
   </ItemGroup>
   <Import Project="$(MSBuildBinPath)\Microsoft.CSharp.targets" />
