#region License
/*
Microsoft Public License (Ms-PL)
MonoGame - Copyright © 2009 The MonoGame Team

All rights reserved.

This license governs use of the accompanying software. If you use the software, you accept this license. If you do not
accept the license, do not use the software.

1. Definitions
The terms "reproduce," "reproduction," "derivative works," and "distribution" have the same meaning here as under 
U.S. copyright law.

A "contribution" is the original software, or any additions or changes to the software.
A "contributor" is any person that distributes its contribution under this license.
"Licensed patents" are a contributor's patent claims that read directly on its contribution.

2. Grant of Rights
(A) Copyright Grant- Subject to the terms of this license, including the license conditions and limitations in section 3, 
each contributor grants you a non-exclusive, worldwide, royalty-free copyright license to reproduce its contribution, prepare derivative works of its contribution, and distribute its contribution or any derivative works that you create.
(B) Patent Grant- Subject to the terms of this license, including the license conditions and limitations in section 3, 
each contributor grants you a non-exclusive, worldwide, royalty-free license under its licensed patents to make, have made, use, sell, offer for sale, import, and/or otherwise dispose of its contribution in the software or derivative works of the contribution in the software.

3. Conditions and Limitations
(A) No Trademark License- This license does not grant you rights to use any contributors' name, logo, or trademarks.
(B) If you bring a patent claim against any contributor over patents that you claim are infringed by the software, 
your patent license from such contributor to the software ends automatically.
(C) If you distribute any portion of the software, you must retain all copyright, patent, trademark, and attribution 
notices that are present in the software.
(D) If you distribute any portion of the software in source code form, you may do so only under this license by including 
a complete copy of this license with your distribution. If you distribute any portion of the software in compiled or object 
code form, you may only do so under a license that complies with this license.
(E) The software is licensed "as-is." You bear the risk of using it. The contributors give no express warranties, guarantees
or conditions. You may have additional consumer rights under your local laws which this license cannot change. To the extent
permitted under your local laws, the contributors exclude the implied warranties of merchantability, fitness for a particular
purpose and non-infringement.
*/
#endregion License

using System;
using System.Collections.Generic;
using System.Runtime.InteropServices;

#if MONOMAC
using MonoMac.OpenGL;
#else

#if ES11
using OpenTK.Graphics.ES11;
using EnableCap = OpenTK.Graphics.ES11.All;
using BufferTarget = OpenTK.Graphics.ES11.All;
#else
using OpenTK.Graphics.ES20;
using EnableCap = OpenTK.Graphics.ES20.All;
using BufferTarget = OpenTK.Graphics.ES20.All;
using BufferUsageHint = OpenTK.Graphics.ES20.All;
using DrawElementsType = OpenTK.Graphics.ES20.All;
#endif

#endif

using Microsoft.Xna.Framework;
using Microsoft.Xna.Framework.Content;

namespace Microsoft.Xna.Framework.Graphics
{
    public class GraphicsDevice : IDisposable
    {
        private All _preferedFilter;
        private int _activeTexture = -1;
        private Viewport _viewport;

        private bool _isDisposed = false;
        public TextureCollection Textures { get; set; }
        private BlendState _blendState = BlendState.Opaque;
        private DepthStencilState _depthStencilState = DepthStencilState.Default;
		private RasterizerState _rasterizerState = RasterizerState.CullCounterClockwise;
        private SamplerStateCollection _samplerStates = new SamplerStateCollection();

        internal List<IntPtr> _pointerCache = new List<IntPtr>();
        private VertexBuffer _vertexBuffer = null;
        private IndexBuffer _indexBuffer = null;
        private uint VboIdArray;
        private uint VboIdElement;

        private RenderTargetBinding[] currentRenderTargets;
		
		// OpenGL ES2.0 attribute locations
		internal static int attributePosition = 0;
		internal static int attributeTexCoord = 1;
		internal static int attributeTint = 2;
		internal static int attributeColor = 3;
		internal static int attributeNormal = 4;
		
		// TODO Graphics Device events need implementing
		public event EventHandler<EventArgs> DeviceLost;
		public event EventHandler<EventArgs> DeviceReset;
		public event EventHandler<EventArgs> DeviceResetting;
		//public event EventHandler<ResourceCreatedEventArgs> ResourceCreated;
		//public event EventHandler<ResourceDestroyedEventArgs> ResourceDestroyed;

        public static int FrameBufferScreen;
        public static bool DefaultFrameBuffer = true;

		public RasterizerState RasterizerState {
			get {
				return _rasterizerState;
			}
			set {
				_rasterizerState = value;
				GLStateManager.SetRasterizerStates(value);
			}
		}
		
        internal All PreferedFilter
        {
            get
            {
                return _preferedFilter;
            }
            set
            {
                _preferedFilter = value;
            }

        }

        internal int ActiveTexture
        {
            get
            {
                return _activeTexture;
            }
            set
            {
                _activeTexture = value;
            }
        }

        public bool IsDisposed
        {
            get
            {
                return _isDisposed;
            }
        }
		
		public bool IsContentLost { 
			get {
				// We will just return IsDisposed for now
				// as that is the only case I can see for now
				return IsDisposed;
			}
		}

        public GraphicsDevice()
        {
            // Initialize the main viewport
            _viewport = new Viewport();
            _viewport.X = 0;
            _viewport.Y = 0;
            _viewport.Width = DisplayMode.Width;
            _viewport.Height = DisplayMode.Height;
            _viewport.MinDepth = 0.0f;
            _viewport.MaxDepth = 1.0f;
            Textures = new TextureCollection();

            // Init RasterizerState
            //RasterizerState = new RasterizerState();
        }

        internal void Initialize()
        {
            //Initialize OpenGl states
            GL.Disable(EnableCap.DepthTest);
#if ES11
			GL.TexEnv(TextureEnvTarget.TextureEnv, TextureEnvParameter.TextureEnvMode, (int)All.BlendSrc);
#endif
            VboIdArray = 0;
            VboIdElement = 0;
        }

		public BlendState BlendState {
			get { return _blendState; }
			set { 
				// ToDo check for invalid state
				_blendState = value;
				GLStateManager.SetBlendStates(value);
			}
		}

        public DepthStencilState DepthStencilState
        {
            get { return _depthStencilState; }
            set
            {
                _depthStencilState = value;
				GLStateManager.SetDepthStencilState(value);
            }
        }

        public SamplerStateCollection SamplerStates
        {
            get
            {
                //var temp = _samplerStates;
                return _samplerStates;
            }
        }
        public void Clear(Color color)
        {
            Clear (ClearOptions.Target, color.ToVector4(), 0, 0);
        }

        public void Clear(ClearOptions options, Color color, float depth, int stencil)
        {
            Clear (options, color.ToVector4 (), depth, stencil);
        }

		public void Clear (ClearOptions options, Vector4 color, float depth, int stencil)
		{
			GL.ClearColor (color.X, color.Y, color.Z, color.W);
#if IPHONE
			GL.Clear ((uint)CreateClearOptions(options, depth, stencil));
#else
			GL.Clear (CreateClearOptions(options, depth, stencil));
#endif
		}

		private ClearBufferMask CreateClearOptions (ClearOptions clearOptions, float depth, int stencil)
		{
			ClearBufferMask bufferMask = 0;
			if (clearOptions.HasFlag(ClearOptions.Target)) {
				bufferMask = bufferMask | ClearBufferMask.ColorBufferBit;
			}
			if (clearOptions.HasFlag(ClearOptions.Stencil)) {
				GL.ClearStencil (stencil);
				bufferMask = bufferMask | ClearBufferMask.StencilBufferBit;
			}
			if (clearOptions.HasFlag(ClearOptions.DepthBuffer)) {
				GL.ClearDepth (depth);
				bufferMask = bufferMask | ClearBufferMask.DepthBufferBit;
			}

			return bufferMask;
		}
		
		
        public void Clear(ClearOptions options, Color color, float depth, int stencil, Rectangle[] regions)
        {
            throw new NotImplementedException();
        }

        public void Clear(ClearOptions options, Vector4 color, float depth, int stencil, Rectangle[] regions)
        {
            throw new NotImplementedException();
        }

        public void Dispose()
        {
            _isDisposed = true;
        }

        protected virtual void Dispose(bool aReleaseEverything)
        {
            if (aReleaseEverything)
            {

            }

            _isDisposed = true;
        }

        public void Present()
        {
			GL.Flush ();
        }

        public void Present(Rectangle? sourceRectangle, Rectangle? destinationRectangle, IntPtr overrideWindowHandle)
        {
            throw new NotImplementedException();
        }

        public void Reset()
        {
<<<<<<< HEAD
            _viewport.Width = DisplayMode.Width;
            _viewport.Height = DisplayMode.Height;

            if (ResourcesLost)
            {
                ContentManager.ReloadAllContent();
                ResourcesLost = false;
=======

            if (ResourcesLost)
            {
                ContentManager.ReloadAllContent();
                ResourcesLost = false;
>>>>>>> 07a95d3d
            }

            if(DeviceReset != null)
                DeviceReset(null, new EventArgs());
        }

        public void Reset(Microsoft.Xna.Framework.Graphics.PresentationParameters presentationParameters)
        {
            throw new NotImplementedException();
        }

        public void Reset(Microsoft.Xna.Framework.Graphics.PresentationParameters presentationParameters, GraphicsAdapter graphicsAdapter)
        {
            throw new NotImplementedException();
        }

        public Microsoft.Xna.Framework.Graphics.DisplayMode DisplayMode
        {
            get
            {
                return GraphicsAdapter.DefaultAdapter.CurrentDisplayMode;
            }
        }

        public Microsoft.Xna.Framework.Graphics.GraphicsDeviceCapabilities GraphicsDeviceCapabilities
        {
            get
            {
                throw new NotImplementedException();
            }
        }

        public Microsoft.Xna.Framework.Graphics.GraphicsDeviceStatus GraphicsDeviceStatus
        {
            get
            {
                throw new NotImplementedException();
            }
        }

        public Microsoft.Xna.Framework.Graphics.PresentationParameters PresentationParameters
        {
            get;
            set;
        }

        public Microsoft.Xna.Framework.Graphics.Viewport Viewport
        {
            get
            {
                return _viewport;
            }
            set
            {
                _viewport = value;
				GL.Viewport (value.X, value.Y, value.Width, value.Height);
            }
        }

        public Microsoft.Xna.Framework.Graphics.GraphicsProfile GraphicsProfile
        {
            get;
            set;
        }

        public VertexDeclaration VertexDeclaration
        {
            get;
            set;
        }

        Rectangle _scissorRectangle;
        public Rectangle ScissorRectangle
        {
            get
            {
                return _scissorRectangle;
            }
            set
            {
                _scissorRectangle = value;
<<<<<<< HEAD

                switch (this.PresentationParameters.DisplayOrientation)
                {
                    case DisplayOrientation.Portrait:
                        {
                            _scissorRectangle.Y = _viewport.Height - _scissorRectangle.Y - _scissorRectangle.Height;
                            break;
                        }

                    case DisplayOrientation.LandscapeLeft:
                        {
                            var x = _scissorRectangle.X;
                            _scissorRectangle.X = _viewport.Width - _scissorRectangle.Height - _scissorRectangle.Y;
                            _scissorRectangle.Y = _viewport.Height - _scissorRectangle.Width - x;

                            // Swap Width and Height
                            var w = _scissorRectangle.Width;
                            _scissorRectangle.Width = _scissorRectangle.Height;
                            _scissorRectangle.Height = w;
                            break;
                        }

                    case DisplayOrientation.LandscapeRight:
                        {
                            // Swap X and Y
                            var x = _scissorRectangle.X;
                            _scissorRectangle.X = _scissorRectangle.Y;
                            _scissorRectangle.Y = x;

                            // Swap Width and Height
                            var w = _scissorRectangle.Width;
                            _scissorRectangle.Width = _scissorRectangle.Height;
                            _scissorRectangle.Height = w;
                            break;
                        }

                    case DisplayOrientation.PortraitUpsideDown:
                        {
                            _scissorRectangle.Y = _viewport.Height - _scissorRectangle.Height - _scissorRectangle.Y;
                            _scissorRectangle.X = _viewport.Width - _scissorRectangle.Width - _scissorRectangle.X;
                            break;
                        }

                    case DisplayOrientation.Default:
                        {
                            _scissorRectangle.Y = _viewport.Height - _scissorRectangle.Y - _scissorRectangle.Height;
                            break;
                        }
                }
				
				GLStateManager.SetScissor(_scissorRectangle);
=======
				
				_scissorRectangle.Y = _viewport.Height - _scissorRectangle.Y - _scissorRectangle.Height;
>>>>>>> 07a95d3d
            }
        }

        public void SetRenderTarget(RenderTarget2D renderTarget)
        {
#if ES11
			 // We check if the rendertarget being passed is null or if we already have a rendertarget
            // NetRumble sample does not set the the renderTarget to null before setting another
            // rendertarget.  We handle that by checking first if we have a current render target set
            // if we do then we unbind the current rendertarget, reset the viewport and set the
            // rendertarget to the new one being passed if it is not null
            if (renderTarget == null || currentRenderTargets != null)
            {
#if ANDROID
                byte[] imageInfo = new byte[4];
                GL.ReadPixels(0, 0, 1, 1, All.Rgba, All.UnsignedByte, imageInfo);
#endif
                // Detach the render buffers.
                GL.FramebufferRenderbuffer(FramebufferTarget.FramebufferExt,
				                           FramebufferAttachment.DepthAttachmentExt,
                                           RenderbufferTarget.RenderbufferExt, 0);

                // delete the RBO's
                GL.DeleteRenderbuffers(renderBufferIDs.Length, renderBufferIDs);

                // delete the FBO
                GL.DeleteFramebuffers(frameBufferIDs.Length, frameBufferIDs);

                // Set the frame buffer back to the system window buffer
                GL.BindFramebuffer(FramebufferTarget.FramebufferExt, originalFbo);

                // We need to reset our GraphicsDevice viewport back to what it was
                // before rendering.
                Viewport = savedViewport;

                if (renderTarget == null)
                    currentRenderTargets = null;
                else
                {
                    SetRenderTargets(new RenderTargetBinding(renderTarget));
                }
            }
            else
            {
                SetRenderTargets(new RenderTargetBinding(renderTarget));
            }

#else
			/*
            if (renderTarget == null)
            {
                GL.BindFramebuffer(FramebufferTarget.Framebuffer, FrameBufferScreen);
                DefaultFrameBuffer = true;
            }
            else
            {
                GL.BindFramebuffer(FramebufferTarget.Framebuffer, renderTarget.frameBuffer);
                GL.FramebufferTexture2D(FramebufferTarget.Framebuffer, FramebufferAttachment.ColorAttachment0, TextureTarget.Texture2D, rendertarget.ID, 0);

                FramebufferErrorCode status = GL.CheckFramebufferStatus(FramebufferTarget.Framebuffer);
                if (status != FramebufferErrorCode.FramebufferComplete)
                    throw new Exception("GL20: Error creating framebuffer: " + status);

                DefaultFrameBuffer = false;
            }*/
			throw new NotImplementedException();
#endif
        }

        int[] frameBufferIDs;
        int[] renderBufferIDs;
        int originalFbo = -1;

        // TODO: We need to come up with a state save and restore of the GraphicsDevice
        //  This would probably work with a Stack that allows pushing and popping of the current
        //  Graphics device state.
        //  Right now here is the list of state values that should be implemented
        //  Viewport - Used for RenderTargets
        //  Depth and Stencil formats	- To be determined
        Viewport savedViewport;

        public void SetRenderTargets(params RenderTargetBinding[] renderTargets)
        {
#if ES11
            currentRenderTargets = renderTargets;

            if (currentRenderTargets != null)
            {
                // TODO: For speed we need to consider using FBO switching instead
                // of multiple FBO's if they are the same size.

                // http://www.songho.ca/opengl/gl_fbo.html

                // Get the currently bound frame buffer object. On most platforms this just gives 0.
                GL.GetInteger(GetPName.FramebufferBinding, out originalFbo);
				
				
				frameBufferIDs = new int[currentRenderTargets.Length];
				
				renderBufferIDs = new int[currentRenderTargets.Length];
				GL.GenRenderbuffers(currentRenderTargets.Length, renderBufferIDs);
				
				for (int i = 0; i < currentRenderTargets.Length; i++) {
					RenderTarget2D target = (RenderTarget2D)currentRenderTargets[i].RenderTarget;

					// create a renderbuffer object to store depth info
					GL.BindRenderbuffer(RenderbufferTarget.RenderbufferExt, renderBufferIDs[i]);

					ClearOptions clearOptions = ClearOptions.Target | ClearOptions.DepthBuffer;

					// create framebuffer
					GL.GenFramebuffers(1, out frameBufferIDs[i]);
					GL.BindFramebuffer(FramebufferTarget.DrawFramebuffer, frameBufferIDs[i]);
					
					//allocate depth buffer
					switch (target.DepthStencilFormat) {
					case DepthFormat.Depth16:
						GL.RenderbufferStorage(RenderbufferTarget.RenderbufferExt, RenderbufferStorage.DepthComponent16,
							target.Width, target.Height);
						break;
					case DepthFormat.Depth24:
						GL.RenderbufferStorage(RenderbufferTarget.RenderbufferExt, RenderbufferStorage.DepthComponent24,
							target.Width, target.Height);
						break;
					case DepthFormat.Depth24Stencil8:
						GL.RenderbufferStorage(RenderbufferTarget.RenderbufferExt, RenderbufferStorage.Depth24Stencil8,
							target.Width, target.Height);
						// attach stencil buffer
						GL.FramebufferRenderbuffer(FramebufferTarget.FramebufferExt, FramebufferAttachment.StencilAttachmentExt,
							RenderbufferTarget.RenderbufferExt, renderBufferIDs[i]);
						clearOptions = clearOptions | ClearOptions.Stencil;
						break;
					default:
						GL.RenderbufferStorage(RenderbufferTarget.RenderbufferExt, RenderbufferStorage.DepthComponent24,
							target.Width, target.Height);
						break;
					}
					
					// attach the texture to FBO color attachment point
					GL.FramebufferTexture2D(FramebufferTarget.FramebufferExt, FramebufferAttachment.ColorAttachment0,
						TextureTarget.Texture2D, target.ID,0);
					
					// attach the renderbuffer to depth attachment point
					GL.FramebufferRenderbuffer(FramebufferTarget.FramebufferExt, FramebufferAttachment.DepthAttachmentExt,
						RenderbufferTarget.RenderbufferExt, renderBufferIDs[i]);					
					
					if (target.RenderTargetUsage == RenderTargetUsage.DiscardContents)
						Clear (clearOptions, Color.Transparent, 0, 0);
					
					GL.BindRenderbuffer(RenderbufferTarget.RenderbufferExt, 0);
				}
				
				FramebufferErrorCode status = GL.CheckFramebufferStatus(FramebufferTarget.FramebufferExt);
				
				if (status != FramebufferErrorCode.FramebufferComplete)
					throw new Exception("Error creating framebuffer: " + status);

				// We need to start saving off the ViewPort and setting the current ViewPort to
				// the width and height of the texture.  Then when we pop off the rendertarget
				// it needs to be reset.  This causes drawing problems if we do not set the viewport.
				// Makes sense once you follow the flow (hits head on desk)
				// For an example of this take a look at NetRumble's sample for the BloomPostprocess

				// Save off the current viewport to be reset later
				savedViewport = Viewport;

				// Create a new Viewport
				Viewport renderTargetViewPort = new Viewport();

				// Set the new viewport to the width and height of the render target
				Texture2D target2 = (Texture2D)currentRenderTargets[0].RenderTarget;
				renderTargetViewPort.Width = target2.Width;
				renderTargetViewPort.Height = target2.Height;

				// now we set our viewport to the new rendertarget viewport just created.
				Viewport = renderTargetViewPort;

            }
#else
			throw new NotImplementedException();
#endif
        }

		public RenderTargetBinding[] GetRenderTargets ()
		{
			return currentRenderTargets;
		}
		
        public void ResolveBackBuffer(ResolveTexture2D resolveTexture)
        {
        }
		
#if IPHONE
		internal All PrimitiveTypeGL(PrimitiveType primitiveType)
        {
            switch (primitiveType)
            {
                case PrimitiveType.LineList:
                    return All.Lines;
                case PrimitiveType.LineStrip:
                    return All.LineStrip;
                case PrimitiveType.TriangleList:
                    return All.Triangles;
                case PrimitiveType.TriangleStrip:
                    return All.TriangleStrip;
            }

            throw new NotImplementedException();
        }
#else
        internal BeginMode PrimitiveTypeGL(PrimitiveType primitiveType)
        {
            switch (primitiveType)
            {
                case PrimitiveType.LineList:
                    return BeginMode.Lines;
                case PrimitiveType.LineStrip:
                    return BeginMode.LineStrip;
                case PrimitiveType.TriangleList:
                    return BeginMode.Triangles;
                case PrimitiveType.TriangleStrip:
                    return BeginMode.TriangleStrip;
            }

            throw new NotImplementedException();
        }
#endif


        public void SetVertexBuffer(VertexBuffer vertexBuffer)
        {
            _vertexBuffer = vertexBuffer;
			//GL.BindBuffer (BufferTarget.ArrayBuffer, vertexBuffer._bufferStore);
        }

        private void SetIndexBuffer(IndexBuffer indexBuffer)
        {
            _indexBuffer = indexBuffer;
			//GL.BindBuffer (BufferTarget.ElementArrayBuffer, indexBuffer._bufferStore);
        }

        public IndexBuffer Indices { set { SetIndexBuffer(value); } }

        public bool ResourcesLost { get; set; }
		
		internal void SetGraphicsStates ()
		{
			//GL.PushMatrix();
			// Set up our Rasterizer States
			GLStateManager.SetRasterizerStates(RasterizerState);
			GLStateManager.SetBlendStates(BlendState);
		}
		
		bool resetVertexStates = false;
		internal void UnsetGraphicsStates ()
		{
			// Make sure we are not user any shaders
			GL.UseProgram(0);

			// if primitives were used then we need to reset them
			if (resetVertexStates) {
#if ES11
				GLStateManager.VertexArray(false);
				GLStateManager.ColorArray(false);
				GLStateManager.NormalArray(false);
				GLStateManager.TextureCoordArray(false);
#endif
				resetVertexStates = false;
			}
			//GL.PopMatrix();
		}
		

        public void DrawIndexedPrimitives(PrimitiveType primitiveType, int baseVertex, int minVertexIndex, int numbVertices, int startIndex, int primitiveCount)
        {
			if (minVertexIndex > 0 || baseVertex > 0)
				throw new NotImplementedException ("baseVertex > 0 and minVertexIndex > 0 are not supported");

			// we need to reset vertex states afterwards
			resetVertexStates = true;

			// Set up our Graphics States
			SetGraphicsStates();

            // Unbind the VBOs
            GL.BindBuffer(BufferTarget.ArrayBuffer, 0);
            GL.BindBuffer(BufferTarget.ElementArrayBuffer, 0);

            //Create VBO if not created already
#if IPHONE
			if (VboIdArray == 0)
                GL.GenBuffers(1, ref VboIdArray);
            if (VboIdElement == 0)
                GL.GenBuffers(1, ref VboIdElement);
#else
            if (VboIdArray == 0)
                GL.GenBuffers(1, out VboIdArray);
            if (VboIdElement == 0)
                GL.GenBuffers(1, out VboIdElement);
#endif
			
            // Bind the VBO
            GL.BindBuffer(BufferTarget.ArrayBuffer, VboIdArray);
            GL.BindBuffer(BufferTarget.ElementArrayBuffer, VboIdElement);
            ////Clear previous data
            GL.BufferData(BufferTarget.ArrayBuffer,
			              (IntPtr)0, (IntPtr)null,
			              BufferUsageHint.DynamicDraw);
            GL.BufferData(BufferTarget.ElementArrayBuffer,
			              (IntPtr)0, (IntPtr)null,
			              BufferUsageHint.DynamicDraw);

			//Get VertexDeclaration
			var vd = _vertexBuffer.VertexDeclaration;
			if (vd == null) {

				vd = VertexDeclaration.FromType(_vertexBuffer._type);
			}

            //Pin data
            var handle = GCHandle.Alloc(_vertexBuffer, GCHandleType.Pinned);
            var handle2 = GCHandle.Alloc(_vertexBuffer, GCHandleType.Pinned);

            //Buffer data to VBO; This should use stream when we move to ES2.0
            GL.BufferData(BufferTarget.ArrayBuffer,
				(IntPtr)(vd.VertexStride * GetElementCountArray(primitiveType, primitiveCount)),
				_vertexBuffer._bufferPtr,
				BufferUsageHint.DynamicDraw);

            GL.BufferData(BufferTarget.ElementArrayBuffer,
				(IntPtr)(sizeof(ushort) * GetElementCountArray(primitiveType, primitiveCount)),
				_indexBuffer._bufferPtr,
				BufferUsageHint.DynamicDraw);

            //Setup VertexDeclaration
            VertexDeclaration.PrepareForUse(vd);

            //Draw
            GL.DrawElements(PrimitiveTypeGL(primitiveType),
				GetElementCountArray(primitiveType, primitiveCount),
				DrawElementsType.UnsignedShort,
				(IntPtr)(startIndex * sizeof(ushort)));


            // Free resources
            GL.BindBuffer(BufferTarget.ArrayBuffer, 0);
            GL.BindBuffer(BufferTarget.ElementArrayBuffer, 0);
            handle.Free();
            handle2.Free();

			UnsetGraphicsStates();
        }

        public void DrawUserPrimitives<T>(PrimitiveType primitiveType, T[] vertexData, int vertexOffset, int primitiveCount) where T : struct, IVertexType
        {
			// we need to reset vertex states afterwards
			resetVertexStates = true;

			// Set up our Graphics States
			SetGraphicsStates();

           // Unbind the VBOs
            GL.BindBuffer(BufferTarget.ArrayBuffer, 0);
            GL.BindBuffer(BufferTarget.ElementArrayBuffer, 0);

            //Create VBO if not created already
#if IPHONE
            if (VboIdArray == 0)
                GL.GenBuffers(1, ref VboIdArray);
#else
            if (VboIdArray == 0)
                GL.GenBuffers(1, out VboIdArray);
#endif
			
            // Bind the VBO
            GL.BindBuffer(BufferTarget.ArrayBuffer, VboIdArray);
            ////Clear previous data
            GL.BufferData(BufferTarget.ArrayBuffer, (IntPtr)0, (IntPtr)null, BufferUsageHint.DynamicDraw);

            //Get VertexDeclaration
            var vd = VertexDeclaration.FromType(typeof(T));

            //Pin data
            var handle = GCHandle.Alloc(vertexData, GCHandleType.Pinned);

            //Buffer data to VBO; This should use stream when we move to ES2.0
            GL.BufferData(BufferTarget.ArrayBuffer,
			              (IntPtr)(vd.VertexStride * GetElementCountArray(primitiveType, primitiveCount)),
			              vertexData,
			              BufferUsageHint.DynamicDraw);

            //Setup VertexDeclaration
            VertexDeclaration.PrepareForUse(vd);

            //Draw
            GL.DrawArrays(PrimitiveTypeGL(primitiveType),
			              vertexOffset,
			              GetElementCountArray(primitiveType,
			              primitiveCount));

            // Free resources
            GL.BindBuffer(BufferTarget.ArrayBuffer, 0);
            GL.BindBuffer(BufferTarget.ElementArrayBuffer, 0);
            handle.Free();

			// Unset our Graphics States
			UnsetGraphicsStates();
		}

        public void DrawPrimitives(PrimitiveType primitiveType, int vertexStart, int primitiveCount)
        {
			// we need to reset vertex states afterwards
			resetVertexStates = true;

			// Set up our Graphics States
			SetGraphicsStates();

           // Unbind the VBOs
            GL.BindBuffer(BufferTarget.ArrayBuffer, 0);
            GL.BindBuffer(BufferTarget.ElementArrayBuffer, 0);

            //Create VBO if not created already
#if IPHONE
			if (VboIdArray == 0)
                GL.GenBuffers(1, ref VboIdArray);
#else
            if (VboIdArray == 0)
                GL.GenBuffers(1, out VboIdArray);
#endif
			
            // Bind the VBO
            GL.BindBuffer(BufferTarget.ArrayBuffer, VboIdArray);
            ////Clear previous data
            GL.BufferData(BufferTarget.ArrayBuffer, (IntPtr)0, (IntPtr)null, BufferUsageHint.DynamicDraw);

			//Get VertexDeclaration
			var vd = _vertexBuffer.VertexDeclaration;
			if (vd == null) {

				vd = VertexDeclaration.FromType(_vertexBuffer._type);
			}
            //Pin data
            var handle = GCHandle.Alloc(_vertexBuffer, GCHandleType.Pinned);

            //Buffer data to VBO; This should use stream when we move to ES2.0
            GL.BufferData(BufferTarget.ArrayBuffer,
				(IntPtr)(vd.VertexStride * GetElementCountArray(primitiveType, primitiveCount)),
				_vertexBuffer._bufferPtr,
				BufferUsageHint.DynamicDraw);

            //Setup VertexDeclaration
            VertexDeclaration.PrepareForUse(vd);

            //Draw
            GL.DrawArrays(PrimitiveTypeGL(primitiveType),
			              vertexStart,
			              GetElementCountArray(primitiveType, primitiveCount));

            // Free resources
            GL.BindBuffer(BufferTarget.ArrayBuffer, 0);
            GL.BindBuffer(BufferTarget.ElementArrayBuffer, 0);
            handle.Free();

			// Unset our Graphics States
			UnsetGraphicsStates();
		}

        public void DrawUserIndexedPrimitives<T>(PrimitiveType primitiveType, T[] vertexData, int vertexOffset, int vertexCount, short[] indexData, int indexOffset, int primitiveCount) where T : struct, IVertexType
        {
			// we need to reset vertex states afterwards
			resetVertexStates = true;

			// Set up our Graphics States
			SetGraphicsStates();

           // Unbind the VBOs
            GL.BindBuffer(BufferTarget.ArrayBuffer, 0);
            GL.BindBuffer(BufferTarget.ElementArrayBuffer, 0);

            //Create VBO if not created already
#if IPHONE
			if (VboIdArray == 0)
                GL.GenBuffers(1, ref VboIdArray);
            if (VboIdElement == 0)
                GL.GenBuffers(1, ref VboIdElement);
#else
            if (VboIdArray == 0)
                GL.GenBuffers(1, out VboIdArray);
            if (VboIdElement == 0)
                GL.GenBuffers(1, out VboIdElement);
#endif
			
            // Bind the VBO
            GL.BindBuffer(BufferTarget.ArrayBuffer, VboIdArray);
            GL.BindBuffer(BufferTarget.ElementArrayBuffer, VboIdElement);
            ////Clear previous data
            GL.BufferData(BufferTarget.ArrayBuffer, (IntPtr)0, (IntPtr)null, BufferUsageHint.DynamicDraw);
            GL.BufferData(BufferTarget.ElementArrayBuffer, (IntPtr)0, (IntPtr)null, BufferUsageHint.DynamicDraw);

            //Get VertexDeclaration
            var vd = VertexDeclaration.FromType(typeof (T));

            //Pin data
            var handle = GCHandle.Alloc(vertexData, GCHandleType.Pinned);
            var handle2 = GCHandle.Alloc(vertexData, GCHandleType.Pinned);

            //Buffer data to VBO; This should use stream when we move to ES2.0
            GL.BufferData(BufferTarget.ArrayBuffer,
                            (IntPtr) (vd.VertexStride*GetElementCountArray(primitiveType, primitiveCount)),
                            new IntPtr(handle.AddrOfPinnedObject().ToInt64() + (vertexOffset*vd.VertexStride)),
                            BufferUsageHint.DynamicDraw);
            GL.BufferData(BufferTarget.ElementArrayBuffer,
                            (IntPtr) (sizeof (ushort)*GetElementCountArray(primitiveType, primitiveCount)),
                            indexData, BufferUsageHint.DynamicDraw);

            //Setup VertexDeclaration
            VertexDeclaration.PrepareForUse(vd);

            //Draw
            GL.DrawElements(PrimitiveTypeGL(primitiveType),
			                GetElementCountArray(primitiveType, primitiveCount),
                            DrawElementsType.UnsignedShort/* .UnsignedInt248Oes*/,
			                (IntPtr) (indexOffset*sizeof (ushort)));


            // Free resources
            GL.BindBuffer(BufferTarget.ArrayBuffer, 0);
            GL.BindBuffer(BufferTarget.ElementArrayBuffer, 0);
            handle.Free();
            handle2.Free();

			// Unset our Graphics States
			UnsetGraphicsStates();
        }
		
		public void DrawUserIndexedPrimitives<T>(PrimitiveType primitiveType, T[] vertexData, int vertexOffset, int vertexCount, int[] indexData, int indexOffset, int primitiveCount) where T : struct, IVertexType
        {
			// we need to reset vertex states afterwards
			resetVertexStates = true;

			// Set up our Graphics States
			SetGraphicsStates();

			// Unbind the VBOs
            GL.BindBuffer(BufferTarget.ArrayBuffer, 0);
            GL.BindBuffer(BufferTarget.ElementArrayBuffer, 0);

            //Create VBO if not created already
#if IPHONE
			if (VboIdArray == 0)
                GL.GenBuffers(1, ref VboIdArray);
            if (VboIdElement == 0)
                GL.GenBuffers(1, ref VboIdElement);
#else
            if (VboIdArray == 0)
                GL.GenBuffers(1, out VboIdArray);
            if (VboIdElement == 0)
                GL.GenBuffers(1, out VboIdElement);
#endif
            // Bind the VBO
            GL.BindBuffer(BufferTarget.ArrayBuffer, VboIdArray);
            GL.BindBuffer(BufferTarget.ElementArrayBuffer, VboIdElement);
            ////Clear previous data
            GL.BufferData(BufferTarget.ArrayBuffer, (IntPtr)0, (IntPtr)null, BufferUsageHint.DynamicDraw);
            GL.BufferData(BufferTarget.ElementArrayBuffer, (IntPtr)0, (IntPtr)null, BufferUsageHint.DynamicDraw);
			
			//Get VertexDeclaration
            var vd = VertexDeclaration.FromType(typeof (T));
			
            //Pin data
            var handle = GCHandle.Alloc(vertexData, GCHandleType.Pinned);
            var handle2 = GCHandle.Alloc(vertexData, GCHandleType.Pinned);

            //Buffer data to VBO; This should use stream when we move to ES2.0
            GL.BufferData(BufferTarget.ArrayBuffer, (IntPtr)(vd.VertexStride * GetElementCountArray(primitiveType, primitiveCount)), new IntPtr(handle.AddrOfPinnedObject().ToInt64() + (vertexOffset * vd.VertexStride)), BufferUsageHint.DynamicDraw);
            GL.BufferData(BufferTarget.ElementArrayBuffer, (IntPtr)(sizeof(uint) * GetElementCountArray(primitiveType, primitiveCount)), indexData, BufferUsageHint.DynamicDraw);

            //Setup VertexDeclaration
            VertexDeclaration.PrepareForUse(vd);

            //Draw
            GL.DrawElements(PrimitiveTypeGL(primitiveType),
			                GetElementCountArray(primitiveType, primitiveCount),
			                DrawElementsType.UnsignedInt,
			                (IntPtr)(indexOffset * sizeof(uint)));


            // Free resources
            GL.BindBuffer(BufferTarget.ArrayBuffer, 0);
            GL.BindBuffer(BufferTarget.ElementArrayBuffer, 0);
            handle.Free();
            handle2.Free();

			// Unset our Graphics States
			UnsetGraphicsStates();
        }

        internal int GetElementCountArray(PrimitiveType primitiveType, int primitiveCount)
        {
            //TODO: Overview the calculation
            switch (primitiveType)
            {
                case PrimitiveType.LineList:
                    return primitiveCount * 2;
                case PrimitiveType.LineStrip:
                    return primitiveCount + 1;
                case PrimitiveType.TriangleList:
                    return primitiveCount * 3;
                case PrimitiveType.TriangleStrip:
                    return 3 + (primitiveCount - 1); // ???
            }

            throw new NotSupportedException();
        }
		
		
		internal void SetViewPort(int Width, int Height)
		{
			this._viewport.Width = Width;
			this._viewport.Height = Height;
		}

    }
}<|MERGE_RESOLUTION|>--- conflicted
+++ resolved
@@ -284,7 +284,6 @@
 
         public void Reset()
         {
-<<<<<<< HEAD
             _viewport.Width = DisplayMode.Width;
             _viewport.Height = DisplayMode.Height;
 
@@ -292,13 +291,6 @@
             {
                 ContentManager.ReloadAllContent();
                 ResourcesLost = false;
-=======
-
-            if (ResourcesLost)
-            {
-                ContentManager.ReloadAllContent();
-                ResourcesLost = false;
->>>>>>> 07a95d3d
             }
 
             if(DeviceReset != null)
@@ -380,62 +372,10 @@
             set
             {
                 _scissorRectangle = value;
-<<<<<<< HEAD
-
-                switch (this.PresentationParameters.DisplayOrientation)
-                {
-                    case DisplayOrientation.Portrait:
-                        {
-                            _scissorRectangle.Y = _viewport.Height - _scissorRectangle.Y - _scissorRectangle.Height;
-                            break;
-                        }
-
-                    case DisplayOrientation.LandscapeLeft:
-                        {
-                            var x = _scissorRectangle.X;
-                            _scissorRectangle.X = _viewport.Width - _scissorRectangle.Height - _scissorRectangle.Y;
-                            _scissorRectangle.Y = _viewport.Height - _scissorRectangle.Width - x;
-
-                            // Swap Width and Height
-                            var w = _scissorRectangle.Width;
-                            _scissorRectangle.Width = _scissorRectangle.Height;
-                            _scissorRectangle.Height = w;
-                            break;
-                        }
-
-                    case DisplayOrientation.LandscapeRight:
-                        {
-                            // Swap X and Y
-                            var x = _scissorRectangle.X;
-                            _scissorRectangle.X = _scissorRectangle.Y;
-                            _scissorRectangle.Y = x;
-
-                            // Swap Width and Height
-                            var w = _scissorRectangle.Width;
-                            _scissorRectangle.Width = _scissorRectangle.Height;
-                            _scissorRectangle.Height = w;
-                            break;
-                        }
-
-                    case DisplayOrientation.PortraitUpsideDown:
-                        {
-                            _scissorRectangle.Y = _viewport.Height - _scissorRectangle.Height - _scissorRectangle.Y;
-                            _scissorRectangle.X = _viewport.Width - _scissorRectangle.Width - _scissorRectangle.X;
-                            break;
-                        }
-
-                    case DisplayOrientation.Default:
-                        {
-                            _scissorRectangle.Y = _viewport.Height - _scissorRectangle.Y - _scissorRectangle.Height;
-                            break;
-                        }
-                }
 				
 				GLStateManager.SetScissor(_scissorRectangle);
-=======
 				
 				_scissorRectangle.Y = _viewport.Height - _scissorRectangle.Y - _scissorRectangle.Height;
->>>>>>> 07a95d3d
             }
         }
 
