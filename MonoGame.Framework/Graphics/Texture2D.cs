#region License
/*
Microsoft Public License (Ms-PL)
MonoGame - Copyright © 2009 The MonoGame Team

All rights reserved.

This license governs use of the accompanying software. If you use the software, you accept this license. If you do not
accept the license, do not use the software.

1. Definitions
The terms "reproduce," "reproduction," "derivative works," and "distribution" have the same meaning here as under 
U.S. copyright law.

A "contribution" is the original software, or any additions or changes to the software.
A "contributor" is any person that distributes its contribution under this license.
"Licensed patents" are a contributor's patent claims that read directly on its contribution.

2. Grant of Rights
(A) Copyright Grant- Subject to the terms of this license, including the license conditions and limitations in section 3, 
each contributor grants you a non-exclusive, worldwide, royalty-free copyright license to reproduce its contribution, prepare derivative works of its contribution, and distribute its contribution or any derivative works that you create.
(B) Patent Grant- Subject to the terms of this license, including the license conditions and limitations in section 3, 
each contributor grants you a non-exclusive, worldwide, royalty-free license under its licensed patents to make, have made, use, sell, offer for sale, import, and/or otherwise dispose of its contribution in the software or derivative works of the contribution in the software.

3. Conditions and Limitations
(A) No Trademark License- This license does not grant you rights to use any contributors' name, logo, or trademarks.
(B) If you bring a patent claim against any contributor over patents that you claim are infringed by the software, 
your patent license from such contributor to the software ends automatically.
(C) If you distribute any portion of the software, you must retain all copyright, patent, trademark, and attribution 
notices that are present in the software.
(D) If you distribute any portion of the software in source code form, you may do so only under this license by including 
a complete copy of this license with your distribution. If you distribute any portion of the software in compiled or object 
code form, you may only do so under a license that complies with this license.
(E) The software is licensed "as-is." You bear the risk of using it. The contributors give no express warranties, guarantees
or conditions. You may have additional consumer rights under your local laws which this license cannot change. To the extent
permitted under your local laws, the contributors exclude the implied warranties of merchantability, fitness for a particular
purpose and non-infringement.
*/
#endregion License

using System;
#if !PSS
using System.Drawing;
#endif
using System.IO;
using System.Runtime.InteropServices;

#if MONOMAC
using MonoMac.AppKit;
using MonoMac.CoreGraphics;
using MonoMac.Foundation;
#elif IPHONE
using MonoTouch.UIKit;
using MonoTouch.CoreGraphics;
using MonoTouch.Foundation;
#endif

#if MONOMAC
using MonoMac.OpenGL;
using GLPixelFormat = MonoMac.OpenGL.PixelFormat;
#elif WINDOWS || LINUX
using System.Drawing.Imaging;
using OpenTK.Graphics.OpenGL;
using GLPixelFormat = OpenTK.Graphics.OpenGL.PixelFormat;
#elif PSS
using PssTexture2D = Sce.Pss.Core.Graphics.Texture2D;
#elif GLES
using OpenTK.Graphics.ES20;
using GLPixelFormat = OpenTK.Graphics.ES20.All;
using TextureTarget = OpenTK.Graphics.ES20.All;
using TextureParameterName = OpenTK.Graphics.ES20.All;
using TextureMinFilter = OpenTK.Graphics.ES20.All;
using PixelInternalFormat = OpenTK.Graphics.ES20.All;
using PixelType = OpenTK.Graphics.ES20.All;
using ErrorCode = OpenTK.Graphics.ES20.All;
#endif

using Microsoft.Xna.Framework.Content;
using System.Diagnostics;

#if WINRT
using Windows.Graphics.Imaging;
using Windows.UI.Xaml.Media.Imaging;
using Windows.Storage.Streams;
using System.Threading.Tasks;
#endif

#if ANDROID
using Android.Graphics;
#endif

namespace Microsoft.Xna.Framework.Graphics
{
    public class Texture2D : Texture
    {
		protected int width;
		protected int height;

#if PSS
		internal PssTexture2D _texture2D;

#elif OPENGL
		PixelInternalFormat glInternalFormat;
		GLPixelFormat glFormat;
		PixelType glType;
#endif
	
        public Rectangle Bounds
        {
            get
            {
				return new Rectangle(0, 0, this.width, this.height);
            }
        }

        public Texture2D(GraphicsDevice graphicsDevice, int width, int height, bool mipmap, SurfaceFormat format)
            : this(graphicsDevice, width, height, mipmap, format, false)
        {
        }
		
		internal Texture2D(GraphicsDevice graphicsDevice, int width, int height, bool mipmap, SurfaceFormat format, bool renderTarget)
		{
            if (graphicsDevice == null)
                throw new ArgumentNullException("Graphics Device Cannot Be Null");

            this.graphicsDevice = graphicsDevice;
            this.width = width;
            this.height = height;
            this.format = format;
            this.levelCount = 1;

            if (mipmap)
            {
                int size = Math.Max(this.width, this.height);
                while (size > 1)
                {
                    size = size / 2;
                    this.levelCount++;
                }
            }

#if DIRECTX

            // TODO: Move this to SetData() if we want to make Immutable textures!
            var desc = new SharpDX.Direct3D11.Texture2DDescription();
            desc.Width = width;
            desc.Height = height;
            desc.MipLevels = mipmap ? 0 : 1;
            desc.ArraySize = 1;
            desc.Format = SharpDXHelper.ToFormat(format);
            desc.BindFlags = SharpDX.Direct3D11.BindFlags.ShaderResource;
            desc.CpuAccessFlags = SharpDX.Direct3D11.CpuAccessFlags.None;
            desc.SampleDescription.Count = 1;
            desc.SampleDescription.Quality = 0;
            desc.Usage = SharpDX.Direct3D11.ResourceUsage.Default;
            desc.OptionFlags = SharpDX.Direct3D11.ResourceOptionFlags.None;

            if (renderTarget)
                desc.BindFlags |= SharpDX.Direct3D11.BindFlags.RenderTarget;

            _texture = new SharpDX.Direct3D11.Texture2D(graphicsDevice._d3dDevice, desc);

#elif PSS
			_texture2D = new Sce.Pss.Core.Graphics.Texture2D(width, height, mipmap, PSSHelper.ToFormat(format));
#else

            this.glTarget = TextureTarget.Texture2D;
            
            Threading.BlockOnUIThread(() =>
            {
#if IPHONE || ANDROID
                GL.GenTextures(1, ref this.glTexture);
#else
			    GL.GenTextures(1, out this.glTexture);
#endif
                // For best compatibility and to keep the default wrap mode of XNA, only set ClampToEdge if either
                // dimension is not a power of two.
                TextureWrapMode wrap = TextureWrapMode.Repeat;
                if (((width & (width - 1)) != 0) || ((height & (height - 1)) != 0))
                    wrap = TextureWrapMode.ClampToEdge;

                GL.BindTexture(TextureTarget.Texture2D, this.glTexture);
                GL.TexParameter(TextureTarget.Texture2D, TextureParameterName.TextureMinFilter,
                                mipmap ? (int)TextureMinFilter.LinearMipmapLinear : (int)TextureMinFilter.Linear);
                GL.TexParameter(TextureTarget.Texture2D, TextureParameterName.TextureMagFilter,
                                (int)TextureMagFilter.Linear);
                GL.TexParameter(TextureTarget.Texture2D, TextureParameterName.TextureWrapS, (int)wrap);
                GL.TexParameter(TextureTarget.Texture2D, TextureParameterName.TextureWrapT, (int)wrap);

                format.GetGLFormat(out glInternalFormat, out glFormat, out glType);

                if (glFormat == (GLPixelFormat)All.CompressedTextureFormats)
                {
                    var imageSize = 0;
                    switch (format)
                    {
                        case SurfaceFormat.RgbPvrtc2Bpp:
                        case SurfaceFormat.RgbaPvrtc2Bpp:
                            imageSize = (Math.Max(this.width, 8) * Math.Max(this.height, 8) * 2 + 7) / 8;
                            break;
                        case SurfaceFormat.RgbPvrtc4Bpp:
                        case SurfaceFormat.RgbaPvrtc4Bpp:
                            imageSize = (Math.Max(this.width, 16) * Math.Max(this.height, 8) * 4 + 7) / 8;
                            break;
                        case SurfaceFormat.Dxt1:
                            imageSize = ((this.width + 3) / 4) * ((this.height + 3) / 4) * 8 * 1;
                            break;
                        case SurfaceFormat.Dxt3:
                        case SurfaceFormat.Dxt5:
                            imageSize = ((this.width + 3) / 4) * ((this.height + 3) / 4) * 16 * 1;
                            break;
                        default:
                            throw new NotImplementedException();
                    }

                    GL.CompressedTexImage2D(TextureTarget.Texture2D, 0, glInternalFormat,
                                            this.width, this.height, 0,
                                            imageSize, IntPtr.Zero);
                }
                else
                {
                    GL.TexImage2D(TextureTarget.Texture2D, 0,
#if IPHONE || ANDROID
                        (int)glInternalFormat,
#else				           
					    glInternalFormat,
#endif
                        this.width, this.height, 0,
                        glFormat, glType, IntPtr.Zero);
                }
            });
#endif
        }
        
#if PSS
        private Texture2D(GraphicsDevice graphicsDevice, Stream stream)
        {
            byte[] bytes = new byte[stream.Length];
            stream.Read(bytes, 0, (int)stream.Length);
            _texture2D = new PssTexture2D(bytes, false);
            width = _texture2D.Width;
            height = _texture2D.Height;
            this.format = SurfaceFormat.Color; //FIXME HACK
            this.levelCount = 1;
        }
#endif
				
		public Texture2D(GraphicsDevice graphicsDevice, int width, int height)
            : this(graphicsDevice, width, height, false, SurfaceFormat.Color, false)
		{			
		}

        public int Width
        {
            get
            {
                return width;
            }
        }

        public int Height
        {
            get
            {
                return height;
            }
		}

        public void SetData<T>(int level, Rectangle? rect, T[] data, int startIndex, int elementCount) where T : struct 
        {
            if (data == null)
				throw new ArgumentNullException("data");

#if OPENGL
            Threading.BlockOnUIThread(() =>
            {
#endif
#if !PSS
                var elementSizeInByte = Marshal.SizeOf(typeof(T));
                var dataHandle = GCHandle.Alloc(data, GCHandleType.Pinned);
                var startBytes = startIndex * elementSizeInByte;
                var dataPtr = (IntPtr)(dataHandle.AddrOfPinnedObject().ToInt64() + startBytes);
#endif
                int x, y, w, h;
                if (rect.HasValue)
                {
                    x = rect.Value.X;
                    y = rect.Value.Y;
                    w = rect.Value.Width;
                    h = rect.Value.Height;
                }
                else
                {
                    x = 0;
                    y = 0;
                    w = Math.Max(width >> level, 1);
                    h = Math.Max(height >> level, 1);
                }

#if DIRECTX

                var box = new SharpDX.DataBox(dataPtr, GetPitch(w), 0);

                var region = new SharpDX.Direct3D11.ResourceRegion();
                region.Top = y;
                region.Front = 0;
                region.Back = 1;
                region.Bottom = y + h;
                region.Left = x;
                region.Right = x + w;

                // TODO: We need to deal with threaded contexts here!
                lock (graphicsDevice._d3dContext)
                    graphicsDevice._d3dContext.UpdateSubresource(box, _texture, level, region);

#elif PSS
                _texture2D.SetPixels(level, data, _texture2D.Format, startIndex, w, x, y, w, h);


#elif OPENGL
                GL.BindTexture(TextureTarget.Texture2D, this.glTexture);
                if (glFormat == (GLPixelFormat)All.CompressedTextureFormats)
                {
                    if (rect.HasValue)
<<<<<<< HEAD
                        GL.CompressedTexSubImage2D(TextureTarget.Texture2D, level, x, y, w, h,
#if GLES
                            glInternalFormat,
#else
                            glFormat,
#endif
                            data.Length - startBytes, dataPtr);
=======
                        GL.CompressedTexSubImage2D(TextureTarget.Texture2D, 
                                                   level, x, y, w, h,
#if GLES
                                                   glInternalFormat,
#else
                                                   glFormat,
#endif
                                                   data.Length - startBytes, dataPtr);
>>>>>>> 6dca44f3
                    else
                        GL.CompressedTexImage2D(TextureTarget.Texture2D, level, glInternalFormat, w, h, 0, data.Length - startBytes, dataPtr);
                }
                else
                {
                    if (rect.HasValue)
                    {
                        GL.TexSubImage2D(TextureTarget.Texture2D, level,
                                        x, y, w, h,
                                        glFormat, glType, dataPtr);
                    }
                    else
                    {
                        GL.TexImage2D(TextureTarget.Texture2D, level,
#if GLES
                                  (int)glInternalFormat,
#else
                                  glInternalFormat,
#endif
                                  w, h, 0, glFormat, glType, dataPtr);
                    }

                }

                Debug.Assert(GL.GetError() == ErrorCode.NoError);

#endif // OPENGL

#if !PSS
                dataHandle.Free();
#endif

#if OPENGL
            });
#endif
        }
		
		public void SetData<T>(T[] data, int startIndex, int elementCount) where T : struct
        {
            this.SetData(0, null, data, startIndex, elementCount);
        }
		
		public void SetData<T>(T[] data) where T : struct
        {
			this.SetData(0, null, data, 0, data.Length);
        }
		
		public void GetData<T>(int level, Rectangle? rect, T[] data, int startIndex, int elementCount) where T : struct
        {
#if IPHONE || ANDROID
			throw new NotImplementedException();

#elif PSS
            throw new NotImplementedException();
#elif DIRECTX

            // Create a temp staging resource for copying the data.
            // 
            // TODO: We should probably be pooling these staging resources
            // and not creating a new one each time.
            //
            var desc = new SharpDX.Direct3D11.Texture2DDescription();
            desc.Width = width;
            desc.Height = height;
            desc.MipLevels = 1;
            desc.ArraySize = 1;
            desc.Format = SharpDXHelper.ToFormat(format);
            desc.BindFlags = SharpDX.Direct3D11.BindFlags.None;
            desc.CpuAccessFlags = SharpDX.Direct3D11.CpuAccessFlags.Read;
            desc.SampleDescription.Count = 1;
            desc.SampleDescription.Quality = 0;
            desc.Usage = SharpDX.Direct3D11.ResourceUsage.Staging;
            desc.OptionFlags = SharpDX.Direct3D11.ResourceOptionFlags.None;

            using (var stagingTex = new SharpDX.Direct3D11.Texture2D(graphicsDevice._d3dDevice, desc))
            lock (graphicsDevice._d3dContext)
            {
                // Copy the data from the GPU to the staging texture.
                if (rect.HasValue)
                {
                    // TODO: Need to deal with subregion copies!
                    throw new NotImplementedException();
                }
                else
                    graphicsDevice._d3dContext.CopySubresourceRegion(_texture, level, null, stagingTex, 0, 0, 0, 0);

                // Copy the data to the array.
                SharpDX.DataStream stream;
                graphicsDevice._d3dContext.MapSubresource(stagingTex, 0, SharpDX.Direct3D11.MapMode.Read, SharpDX.Direct3D11.MapFlags.None, out stream);
                stream.ReadRange(data, startIndex, elementCount);
                stream.Dispose();
            }

#else

			GL.BindTexture(TextureTarget.Texture2D, this.glTexture);

			if (rect.HasValue) {
				throw new NotImplementedException();
			}

			if (glFormat == (GLPixelFormat)All.CompressedTextureFormats) {
				throw new NotImplementedException();
			} else {
				GL.GetTexImage(TextureTarget.Texture2D, level, this.glFormat, this.glType, data);
			}

#endif
        }

		public void GetData<T>(T[] data, int startIndex, int elementCount) where T : struct
		{
			this.GetData(0, null, data, startIndex, elementCount);
		}
		
		public void GetData<T> (T[] data) where T : struct
		{
			this.GetData(0, null, data, 0, data.Length);
		}
		
		public static Texture2D FromStream(GraphicsDevice graphicsDevice, Stream stream)
		{
            //todo: partial classes would be cleaner
#if IPHONE || MONOMAC
            


#if IPHONE
			using (var uiImage = UIImage.LoadFromData(NSData.FromStream(stream)))
#elif MONOMAC
			using (var nsImage = NSImage.FromStream (stream))
#endif
			{
#if IPHONE
				var cgImage = uiImage.CGImage;
#elif MONOMAC
				var cgImage = nsImage.AsCGImage (RectangleF.Empty, null, null);
#endif
				
				var width = cgImage.Width;
				var height = cgImage.Height;
				
				var data = new byte[width * height * 4];
				
				var colorSpace = CGColorSpace.CreateDeviceRGB();
				var bitmapContext = new CGBitmapContext(data, width, height, 8, width * 4, colorSpace, CGBitmapFlags.PremultipliedLast);
				bitmapContext.DrawImage(new RectangleF(0, 0, width, height), cgImage);
				bitmapContext.Dispose();
				colorSpace.Dispose();
				
                Texture2D texture = null;
                Threading.BlockOnUIThread(() =>
                {
				    texture = new Texture2D(graphicsDevice, width, height, false, SurfaceFormat.Color);			
    				texture.SetData(data);
                });
			
				return texture;
			}
#elif ANDROID
            // Work-around for "The program 'Mono' has exited with code 255 (0xff)."
			// Based on http://stackoverflow.com/questions/7535503/mono-for-android-exit-code-255-on-bitmapfactory-decodestream
            //Bitmap image = BitmapFactory.DecodeStream(stream);
			Bitmap image = null;
			using (MemoryStream memStream = new MemoryStream())
			{
				stream.CopyTo(memStream);
				image = BitmapFactory.DecodeByteArray(memStream.GetBuffer(), 0, (int)memStream.Length);
			}
            var width = image.Width;
            var height = image.Height;

            int[] pixels = new int[width * height];
            if ((width != image.Width) || (height != image.Height))
            {
                Bitmap imagePadded = Bitmap.CreateBitmap(width, height, Bitmap.Config.Argb8888);
                Canvas canvas = new Canvas(imagePadded);
                canvas.DrawARGB(0, 0, 0, 0);
                canvas.DrawBitmap(image, 0, 0, null);
                imagePadded.GetPixels(pixels, 0, width, 0, 0, width, height);
            }
            else
            {
                image.GetPixels(pixels, 0, width, 0, 0, width, height);
            }

			// Convert from ARGB to ABGR
			for (int i = 0; i < width * height; ++i)
			{
				uint pixel = (uint)pixels[i];
				pixels[i] = (int)((pixel & 0xFF00FF00) | ((pixel & 0x00FF0000) >> 16) | ((pixel & 0x000000FF) << 16));
			}

            Texture2D texture = null;
            Threading.BlockOnUIThread(() =>
            {
                texture = new Texture2D(graphicsDevice, width, height, false, SurfaceFormat.Color);
                texture.SetData<int>(pixels);
            });

            return texture;

#elif DIRECTX
            throw new NotImplementedException();
#elif PSS
            return new Texture2D(graphicsDevice, stream);
#else
            using (Bitmap image = (Bitmap)Bitmap.FromStream(stream))
            {
                // Fix up the Image to match the expected format
                image.RGBToBGR();

                var data = new byte[image.Width * image.Height * 4];

                BitmapData bitmapData = image.LockBits(new System.Drawing.Rectangle(0, 0, image.Width, image.Height),
                    ImageLockMode.ReadOnly, System.Drawing.Imaging.PixelFormat.Format32bppArgb);
                if (bitmapData.Stride != image.Width * 4) throw new NotImplementedException();
                Marshal.Copy(bitmapData.Scan0, data, 0, data.Length);
                image.UnlockBits(bitmapData);

                Texture2D texture = null;
                Threading.BlockOnUIThread(() =>
                {
                    texture = new Texture2D(graphicsDevice, image.Width, image.Height);
                    texture.SetData(data);
                });

                return texture;
            }
#endif
        }

        public void SaveAsJpeg(Stream stream, int width, int height)
        {
#if WINRT
            SaveAsImage(BitmapEncoder.JpegEncoderId, stream, width, height);
#else
            throw new NotImplementedException();
#endif
        }

        public void SaveAsPng(Stream stream, int width, int height)
        {
#if WINRT
            SaveAsImage(BitmapEncoder.PngEncoderId, stream, width, height);
#else
            throw new NotImplementedException();
#endif
        }

#if WINRT
        private void SaveAsImage(Guid encoderId, Stream stream, int width, int height)
        {
            var pixelData = new byte[Width * Height * GraphicsExtensions.Size(Format)];
            GetData(pixelData);

            // TODO: We need to convert from Format to R8G8B8A8!

            // TODO: We should implement async SaveAsPng() for WinRT.
            Task.Run(async () =>
            {
                // Create a temporary memory stream for writing the png.
                var memstream = new InMemoryRandomAccessStream();

                // Write the png.
                var encoder = await BitmapEncoder.CreateAsync(encoderId, memstream);
                encoder.SetPixelData(BitmapPixelFormat.Rgba8, BitmapAlphaMode.Ignore, (uint)width, (uint)height, 96, 96, pixelData);
                await encoder.FlushAsync();

                // Copy the memory stream into the real output stream.
                memstream.Seek(0);
                memstream.AsStreamForRead().CopyTo(stream);

            }).Wait();
        }
#endif // WINRT

        //What was this for again?
		internal void Reload(Stream textureStream)
		{
		}
	}
}
<|MERGE_RESOLUTION|>--- conflicted
+++ resolved
@@ -322,15 +322,6 @@
                 if (glFormat == (GLPixelFormat)All.CompressedTextureFormats)
                 {
                     if (rect.HasValue)
-<<<<<<< HEAD
-                        GL.CompressedTexSubImage2D(TextureTarget.Texture2D, level, x, y, w, h,
-#if GLES
-                            glInternalFormat,
-#else
-                            glFormat,
-#endif
-                            data.Length - startBytes, dataPtr);
-=======
                         GL.CompressedTexSubImage2D(TextureTarget.Texture2D, 
                                                    level, x, y, w, h,
 #if GLES
@@ -339,7 +330,6 @@
                                                    glFormat,
 #endif
                                                    data.Length - startBytes, dataPtr);
->>>>>>> 6dca44f3
                     else
                         GL.CompressedTexImage2D(TextureTarget.Texture2D, level, glInternalFormat, w, h, 0, data.Length - startBytes, dataPtr);
                 }
