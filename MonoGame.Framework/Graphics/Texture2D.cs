#region License
/*
Microsoft Public License (Ms-PL)
MonoGame - Copyright © 2009 The MonoGame Team

All rights reserved.

This license governs use of the accompanying software. If you use the software, you accept this license. If you do not
accept the license, do not use the software.

1. Definitions
The terms "reproduce," "reproduction," "derivative works," and "distribution" have the same meaning here as under 
U.S. copyright law.

A "contribution" is the original software, or any additions or changes to the software.
A "contributor" is any person that distributes its contribution under this license.
"Licensed patents" are a contributor's patent claims that read directly on its contribution.

2. Grant of Rights
(A) Copyright Grant- Subject to the terms of this license, including the license conditions and limitations in section 3, 
each contributor grants you a non-exclusive, worldwide, royalty-free copyright license to reproduce its contribution, prepare derivative works of its contribution, and distribute its contribution or any derivative works that you create.
(B) Patent Grant- Subject to the terms of this license, including the license conditions and limitations in section 3, 
each contributor grants you a non-exclusive, worldwide, royalty-free license under its licensed patents to make, have made, use, sell, offer for sale, import, and/or otherwise dispose of its contribution in the software or derivative works of the contribution in the software.

3. Conditions and Limitations
(A) No Trademark License- This license does not grant you rights to use any contributors' name, logo, or trademarks.
(B) If you bring a patent claim against any contributor over patents that you claim are infringed by the software, 
your patent license from such contributor to the software ends automatically.
(C) If you distribute any portion of the software, you must retain all copyright, patent, trademark, and attribution 
notices that are present in the software.
(D) If you distribute any portion of the software in source code form, you may do so only under this license by including 
a complete copy of this license with your distribution. If you distribute any portion of the software in compiled or object 
code form, you may only do so under a license that complies with this license.
(E) The software is licensed "as-is." You bear the risk of using it. The contributors give no express warranties, guarantees
or conditions. You may have additional consumer rights under your local laws which this license cannot change. To the extent
permitted under your local laws, the contributors exclude the implied warranties of merchantability, fitness for a particular
purpose and non-infringement.
*/
#endregion License

using System;
#if !PSS
using System.Drawing;
#endif
using System.IO;
using System.Runtime.InteropServices;

#if MONOMAC
using MonoMac.AppKit;
using MonoMac.CoreGraphics;
using MonoMac.Foundation;
#elif IPHONE
using MonoTouch.UIKit;
using MonoTouch.CoreGraphics;
using MonoTouch.Foundation;
#endif

#if MONOMAC
using MonoMac.OpenGL;
using GLPixelFormat = MonoMac.OpenGL.PixelFormat;
#elif WINDOWS || LINUX
using System.Drawing.Imaging;
using OpenTK.Graphics.OpenGL;
using GLPixelFormat = OpenTK.Graphics.OpenGL.PixelFormat;
#elif PSS
using PssTexture2D = Sce.PlayStation.Core.Graphics.Texture2D;
#elif GLES
using OpenTK.Graphics.ES20;
using GLPixelFormat = OpenTK.Graphics.ES20.All;
using TextureTarget = OpenTK.Graphics.ES20.All;
using TextureParameterName = OpenTK.Graphics.ES20.All;
using TextureMinFilter = OpenTK.Graphics.ES20.All;
using PixelInternalFormat = OpenTK.Graphics.ES20.All;
using PixelType = OpenTK.Graphics.ES20.All;
using ErrorCode = OpenTK.Graphics.ES20.All;
#endif

using Microsoft.Xna.Framework.Content;
using System.Diagnostics;

#if WINRT
using Windows.Graphics.Imaging;
using Windows.UI.Xaml.Media.Imaging;
using Windows.Storage.Streams;
using System.Threading.Tasks;
#endif

#if ANDROID
using Android.Graphics;
#endif

namespace Microsoft.Xna.Framework.Graphics
{
    public class Texture2D : Texture
    {
		protected int width;
		protected int height;

#if PSS
		internal PssTexture2D _texture2D;

#elif OPENGL
		PixelInternalFormat glInternalFormat;
		GLPixelFormat glFormat;
		PixelType glType;
#endif
	
        public Rectangle Bounds
        {
            get
            {
				return new Rectangle(0, 0, this.width, this.height);
            }
        }

        public Texture2D(GraphicsDevice graphicsDevice, int width, int height, bool mipmap, SurfaceFormat format)
            : this(graphicsDevice, width, height, mipmap, format, false)
        {
        }
		
		internal Texture2D(GraphicsDevice graphicsDevice, int width, int height, bool mipmap, SurfaceFormat format, bool renderTarget)
		{
            if (graphicsDevice == null)
                throw new ArgumentNullException("Graphics Device Cannot Be Null");

            graphicsDevice.DeviceResetting += new EventHandler<EventArgs>(graphicsDevice_DeviceResetting);

            this.graphicsDevice = graphicsDevice;
            this.width = width;
            this.height = height;
            this.format = format;
            this.levelCount = 1;

            if (mipmap)
            {
                int size = Math.Max(this.width, this.height);
                while (size > 1)
                {
                    size = size / 2;
                    this.levelCount++;
                }
            }

#if DIRECTX

            // TODO: Move this to SetData() if we want to make Immutable textures!
            var desc = new SharpDX.Direct3D11.Texture2DDescription();
            desc.Width = width;
            desc.Height = height;
            desc.MipLevels = levelCount;
            desc.ArraySize = 1;
            desc.Format = SharpDXHelper.ToFormat(format);
            desc.BindFlags = SharpDX.Direct3D11.BindFlags.ShaderResource;
            desc.CpuAccessFlags = SharpDX.Direct3D11.CpuAccessFlags.None;
            desc.SampleDescription.Count = 1;
            desc.SampleDescription.Quality = 0;
            desc.Usage = SharpDX.Direct3D11.ResourceUsage.Default;
            desc.OptionFlags = SharpDX.Direct3D11.ResourceOptionFlags.None;

            if (renderTarget)
                desc.BindFlags |= SharpDX.Direct3D11.BindFlags.RenderTarget;

            _texture = new SharpDX.Direct3D11.Texture2D(graphicsDevice._d3dDevice, desc);

#elif PSS
			_texture2D = new Sce.PlayStation.Core.Graphics.Texture2D(width, height, mipmap, PSSHelper.ToFormat(format));
#else

            this.glTarget = TextureTarget.Texture2D;
            
            Threading.BlockOnUIThread(() =>
            {
                // Store the current bound texture.
                var prevTexture = GraphicsExtensions.GetBoundTexture2D();

                GenerateGLTextureIfRequired();

                format.GetGLFormat(out glInternalFormat, out glFormat, out glType);

                if (glFormat == (GLPixelFormat)All.CompressedTextureFormats)
                {
                    var imageSize = 0;
                    switch (format)
                    {
                        case SurfaceFormat.RgbPvrtc2Bpp:
                        case SurfaceFormat.RgbaPvrtc2Bpp:
                            imageSize = (Math.Max(this.width, 8) * Math.Max(this.height, 8) * 2 + 7) / 8;
                            break;
                        case SurfaceFormat.RgbPvrtc4Bpp:
                        case SurfaceFormat.RgbaPvrtc4Bpp:
                            imageSize = (Math.Max(this.width, 16) * Math.Max(this.height, 8) * 4 + 7) / 8;
                            break;
                        case SurfaceFormat.Dxt1:
                            imageSize = ((this.width + 3) / 4) * ((this.height + 3) / 4) * 8 * 1;
                            break;
                        case SurfaceFormat.Dxt3:
                        case SurfaceFormat.Dxt5:
                            imageSize = ((this.width + 3) / 4) * ((this.height + 3) / 4) * 16 * 1;
                            break;
                        default:
                            throw new NotImplementedException();
                    }

                    GL.CompressedTexImage2D(TextureTarget.Texture2D, 0, glInternalFormat,
                                            this.width, this.height, 0,
                                            imageSize, IntPtr.Zero);
                    GraphicsExtensions.CheckGLError();
                }
                else
                {
                    GL.TexImage2D(TextureTarget.Texture2D, 0,
#if IPHONE || ANDROID
                        (int)glInternalFormat,
#else				           
					    glInternalFormat,
#endif
                        this.width, this.height, 0,
                        glFormat, glType, IntPtr.Zero);
                    GraphicsExtensions.CheckGLError();
                }

                // Restore the bound texture.
                GL.BindTexture(TextureTarget.Texture2D, prevTexture);
                GraphicsExtensions.CheckGLError();
            });
#endif
        }

        void graphicsDevice_DeviceResetting(object sender, EventArgs e)
        {
#if OPENGL
            this.glTexture = -1;
#endif
        }

        public override void Dispose()
        {
            graphicsDevice.DeviceResetting -= graphicsDevice_DeviceResetting;
            base.Dispose();
        }

#if PSS
        private Texture2D(GraphicsDevice graphicsDevice, Stream stream)
        {
            byte[] bytes = new byte[stream.Length];
            stream.Read(bytes, 0, (int)stream.Length);
            _texture2D = new PssTexture2D(bytes, false);
            width = _texture2D.Width;
            height = _texture2D.Height;
            this.format = SurfaceFormat.Color; //FIXME HACK
            this.levelCount = 1;
        }
#endif
				
		public Texture2D(GraphicsDevice graphicsDevice, int width, int height)
            : this(graphicsDevice, width, height, false, SurfaceFormat.Color, false)
		{			
		}

        public int Width
        {
            get
            {
                return width;
            }
        }

        public int Height
        {
            get
            {
                return height;
            }
        }

        public void SetData<T>(int level, Rectangle? rect, T[] data, int startIndex, int elementCount) where T : struct 
        {
            if (data == null)
				throw new ArgumentNullException("data");

#if OPENGL
            Threading.BlockOnUIThread(() =>
            {
#endif
#if !PSS
                var elementSizeInByte = Marshal.SizeOf(typeof(T));
                var dataHandle = GCHandle.Alloc(data, GCHandleType.Pinned);
                var startBytes = startIndex * elementSizeInByte;
                var dataPtr = (IntPtr)(dataHandle.AddrOfPinnedObject().ToInt64() + startBytes);
#endif
                int x, y, w, h;
                if (rect.HasValue)
                {
                    x = rect.Value.X;
                    y = rect.Value.Y;
                    w = rect.Value.Width;
                    h = rect.Value.Height;
                }
                else
                {
                    x = 0;
                    y = 0;
                    w = Math.Max(width >> level, 1);
                    h = Math.Max(height >> level, 1);
                }

#if DIRECTX

                var box = new SharpDX.DataBox(dataPtr, GetPitch(w), 0);

                var region = new SharpDX.Direct3D11.ResourceRegion();
                region.Top = y;
                region.Front = 0;
                region.Back = 1;
                region.Bottom = y + h;
                region.Left = x;
                region.Right = x + w;

                // TODO: We need to deal with threaded contexts here!
                lock (graphicsDevice._d3dContext)
                    graphicsDevice._d3dContext.UpdateSubresource(box, _texture, level, region);

#elif PSS
                _texture2D.SetPixels(level, data, _texture2D.Format, startIndex, 0, x, y, w, h);


#elif OPENGL

                // Store the current bound texture.
                var prevTexture = GraphicsExtensions.GetBoundTexture2D();

                GenerateGLTextureIfRequired();

                GL.BindTexture(TextureTarget.Texture2D, this.glTexture);
                GraphicsExtensions.CheckGLError();
                if (glFormat == (GLPixelFormat)All.CompressedTextureFormats)
                {
                    if (rect.HasValue)
                    {
                        GL.CompressedTexSubImage2D(TextureTarget.Texture2D,
                                                    level, x, y, w, h,
#if GLES
                                                    glInternalFormat,
#else
                                                    glFormat,
#endif
                                                    data.Length - startBytes, dataPtr);
                        GraphicsExtensions.CheckGLError();
                    }
                    else
                    {
                        GL.CompressedTexImage2D(TextureTarget.Texture2D, level, glInternalFormat, w, h, 0, data.Length - startBytes, dataPtr);
                        GraphicsExtensions.CheckGLError();
                    }
                }
                else
                {
                    if (rect.HasValue)
                    {
                        GL.TexSubImage2D(TextureTarget.Texture2D, level,
                                        x, y, w, h,
                                        glFormat, glType, dataPtr);
                        GraphicsExtensions.CheckGLError();
                    }
                    else
                    {
                        GL.TexImage2D(TextureTarget.Texture2D, level,
#if GLES
                                  (int)glInternalFormat,
#else
                                  glInternalFormat,
#endif
                                  w, h, 0, glFormat, glType, dataPtr);
                        GraphicsExtensions.CheckGLError();
                    }

                }

#if !ANDROID
                GL.Finish();
                GraphicsExtensions.CheckGLError();
#endif
                // Restore the bound texture.
                GL.BindTexture(TextureTarget.Texture2D, prevTexture);
                GraphicsExtensions.CheckGLError();

#endif // OPENGL

#if !PSS
                dataHandle.Free();
#endif

#if OPENGL
#if !ANDROID
                // Required to make sure that any texture uploads on a thread are completed
                // before the main thread tries to use the texture.
                GL.Finish();
#endif
            });
#endif
        }
		
		public void SetData<T>(T[] data, int startIndex, int elementCount) where T : struct
        {
            this.SetData(0, null, data, startIndex, elementCount);
        }
		
		public void SetData<T>(T[] data) where T : struct
        {
			this.SetData(0, null, data, 0, data.Length);
        }
		
		public void GetData<T>(int level, Rectangle? rect, T[] data, int startIndex, int elementCount) where T : struct
        {
#if IPHONE 
			throw new NotImplementedException();
#elif ANDROID
			if (data == null)
            {
                throw new ArgumentException("data cannot be null");
            }

            if (data.Length < startIndex + elementCount)
            {
                throw new ArgumentException("The data passed has a length of " + data.Length + " but " + elementCount + " pixels have been requested.");
            }

            Rectangle r;
            if (rect != null)
            {
                r = rect.Value;
            }
            else
            {
                r = new Rectangle(0, 0, Width, Height);
            }
            			
			// Get the Color values
			if (typeof(T) == typeof(uint))
			{
				Color[] colors = new Color[elementCount];
				GetData<Color>(level, rect, colors, startIndex, elementCount);
				uint[] final = data as uint[];
				for (int i = 0; i < final.Length; i++)
				{
					final[i] = (uint)
					(
						colors[i].R << 24 |
						colors[i].G << 16 |
						colors[i].B << 8 |
						colors[i].A
					);
				}
			}
            // Get the Color values
            else if ((typeof(T) == typeof(Color)))
            {
				byte[] imageInfo = GetTextureData(0);

                int rWidth = r.Width;
                int rHeight = r.Height;
                
                // Loop through and extract the data but we need to load it 
                var dataRowColOffset = 0;
                var sz = 0;
                var pixelOffset = 0;
                for (int y = r.Top; y < rHeight; y++)
                {
                    for (int x = r.Left; x < rWidth; x++)
                    {
                        var result = new Color(0, 0, 0, 0);
                        dataRowColOffset = ((y * r.Width) + x);
                        switch (Format)
                        {
                            case SurfaceFormat.Color: //kTexture2DPixelFormat_RGBA8888
                            case SurfaceFormat.Dxt3:
                                sz = 4;
                                pixelOffset = dataRowColOffset * sz;
                                result.R = imageInfo[pixelOffset];
                                result.G = imageInfo[pixelOffset + 1];
                                result.B = imageInfo[pixelOffset + 2];
                                result.A = imageInfo[pixelOffset + 3];
                                break;
                            case SurfaceFormat.Bgra4444: //kTexture2DPixelFormat_RGBA4444
                                //								sz = 2;
                                //								pos = ((y * imageSize.Width) + x) * sz;
                                //								pixelOffset = new IntPtr (imageData.ToInt64 () + pos);
                                //	
                                //								Marshal.Copy (pixelOffset, pixel, 0, 4);	
                                //	
                                //								result.R = pixel [0];
                                //								result.G = pixel [1];
                                //								result.B = pixel [2];
                                //								result.A = pixel [3];
                                sz = 2;
                                pixelOffset = dataRowColOffset * sz;
                                result.R = imageInfo[pixelOffset];
                                result.G = imageInfo[pixelOffset + 1];
                                result.B = imageInfo[pixelOffset + 2];
                                result.A = imageInfo[pixelOffset + 3];
                                break;
                            case SurfaceFormat.Bgra5551: //kTexture2DPixelFormat_RGB5A1
                                //								sz = 2;
                                //								pos = ((y * imageSize.Width) + x) * sz;
                                //								pixelOffset = new IntPtr (imageData.ToInt64 () + pos);
                                //								Marshal.Copy (pixelOffset, pixel, 0, 4);	
                                //	
                                //								result.R = pixel [0];
                                //								result.G = pixel [1];
                                //								result.B = pixel [2];
                                //								result.A = pixel [3];
                                sz = 2;
                                pixelOffset = dataRowColOffset * sz;
                                result.R = imageInfo[pixelOffset];
                                result.G = imageInfo[pixelOffset + 1];
                                result.B = imageInfo[pixelOffset + 2];
                                result.A = imageInfo[pixelOffset + 3];
                                break;
                            case SurfaceFormat.Alpha8:  // kTexture2DPixelFormat_A8 
                                //								sz = 1;
                                //								pos = ((y * imageSize.Width) + x) * sz;
                                //								pixelOffset = new IntPtr (imageData.ToInt64 () + pos);								
                                //								Marshal.Copy (pixelOffset, pixel, 0, 4);	
                                //	
                                //								result.A = pixel [0];
                                sz = 1;
                                pixelOffset = dataRowColOffset * sz;
                                result.A = imageInfo[pixelOffset];
                                break;
                            default:
                                throw new NotSupportedException("Texture format");
                        }
                        data[dataRowColOffset] = (T)(object)result;
                    }                    
                }
            }
            else
            {
                throw new NotImplementedException("GetData not implemented for type.");
            }
#elif PSS
            throw new NotImplementedException();
#elif DIRECTX

            // Create a temp staging resource for copying the data.
            // 
            // TODO: We should probably be pooling these staging resources
            // and not creating a new one each time.
            //
            var desc = new SharpDX.Direct3D11.Texture2DDescription();
            desc.Width = width;
            desc.Height = height;
            desc.MipLevels = 1;
            desc.ArraySize = 1;
            desc.Format = SharpDXHelper.ToFormat(format);
            desc.BindFlags = SharpDX.Direct3D11.BindFlags.None;
            desc.CpuAccessFlags = SharpDX.Direct3D11.CpuAccessFlags.Read;
            desc.SampleDescription.Count = 1;
            desc.SampleDescription.Quality = 0;
            desc.Usage = SharpDX.Direct3D11.ResourceUsage.Staging;
            desc.OptionFlags = SharpDX.Direct3D11.ResourceOptionFlags.None;

            using (var stagingTex = new SharpDX.Direct3D11.Texture2D(graphicsDevice._d3dDevice, desc))
            lock (graphicsDevice._d3dContext)
            {
                // Copy the data from the GPU to the staging texture.
                if (rect.HasValue)
                {
                    // TODO: Need to deal with subregion copies!
                    throw new NotImplementedException();
                }
                else
                    graphicsDevice._d3dContext.CopySubresourceRegion(_texture, level, null, stagingTex, 0, 0, 0, 0);

                // Copy the data to the array.
                SharpDX.DataStream stream;
                graphicsDevice._d3dContext.MapSubresource(stagingTex, 0, SharpDX.Direct3D11.MapMode.Read, SharpDX.Direct3D11.MapFlags.None, out stream);
                stream.ReadRange(data, startIndex, elementCount);
                stream.Dispose();
            }

#else

			GL.BindTexture(TextureTarget.Texture2D, this.glTexture);

			if (rect.HasValue) {
				throw new NotImplementedException();
			}

			if (glFormat == (GLPixelFormat)All.CompressedTextureFormats) {
				throw new NotImplementedException();
			} else {
				GL.GetTexImage(TextureTarget.Texture2D, level, this.glFormat, this.glType, data);
			}

#endif
        }

		public void GetData<T>(T[] data, int startIndex, int elementCount) where T : struct
		{
			this.GetData(0, null, data, startIndex, elementCount);
		}
		
		public void GetData<T> (T[] data) where T : struct
		{
			this.GetData(0, null, data, 0, data.Length);
		}
		
		public static Texture2D FromStream(GraphicsDevice graphicsDevice, Stream stream)
		{
            //todo: partial classes would be cleaner
#if IPHONE || MONOMAC
            


#if IPHONE
			using (var uiImage = UIImage.LoadFromData(NSData.FromStream(stream)))
#elif MONOMAC
			using (var nsImage = NSImage.FromStream (stream))
#endif
			{
#if IPHONE
				var cgImage = uiImage.CGImage;
#elif MONOMAC
				var cgImage = nsImage.AsCGImage (RectangleF.Empty, null, null);
#endif
				
				var width = cgImage.Width;
				var height = cgImage.Height;
				
				var data = new byte[width * height * 4];
				
				var colorSpace = CGColorSpace.CreateDeviceRGB();
				var bitmapContext = new CGBitmapContext(data, width, height, 8, width * 4, colorSpace, CGBitmapFlags.PremultipliedLast);
				bitmapContext.DrawImage(new RectangleF(0, 0, width, height), cgImage);
				bitmapContext.Dispose();
				colorSpace.Dispose();
				
                Texture2D texture = null;
                Threading.BlockOnUIThread(() =>
                {
				    texture = new Texture2D(graphicsDevice, width, height, false, SurfaceFormat.Color);			
    				texture.SetData(data);
                });
			
				return texture;
			}
#elif ANDROID
            // Work-around for "The program 'Mono' has exited with code 255 (0xff)."
			// Based on http://stackoverflow.com/questions/7535503/mono-for-android-exit-code-255-on-bitmapfactory-decodestream
            //Bitmap image = BitmapFactory.DecodeStream(stream);
			Bitmap image = null;
			using (MemoryStream memStream = new MemoryStream())
			{
				stream.CopyTo(memStream);
				image = BitmapFactory.DecodeByteArray(memStream.GetBuffer(), 0, (int)memStream.Length);
			}
            var width = image.Width;
            var height = image.Height;

            int[] pixels = new int[width * height];
            if ((width != image.Width) || (height != image.Height))
            {
                Bitmap imagePadded = Bitmap.CreateBitmap(width, height, Bitmap.Config.Argb8888);
                Canvas canvas = new Canvas(imagePadded);
                canvas.DrawARGB(0, 0, 0, 0);
                canvas.DrawBitmap(image, 0, 0, null);
                imagePadded.GetPixels(pixels, 0, width, 0, 0, width, height);
            }
            else
            {
                image.GetPixels(pixels, 0, width, 0, 0, width, height);
            }

			// Convert from ARGB to ABGR
			for (int i = 0; i < width * height; ++i)
			{
				uint pixel = (uint)pixels[i];
				pixels[i] = (int)((pixel & 0xFF00FF00) | ((pixel & 0x00FF0000) >> 16) | ((pixel & 0x000000FF) << 16));
			}

            Texture2D texture = null;
            Threading.BlockOnUIThread(() =>
            {
                texture = new Texture2D(graphicsDevice, width, height, false, SurfaceFormat.Color);
                texture.SetData<int>(pixels);
            });

            return texture;

#elif DIRECTX
            throw new NotImplementedException();
#elif PSS
            return new Texture2D(graphicsDevice, stream);
#else
            using (Bitmap image = (Bitmap)Bitmap.FromStream(stream))
            {
                // Fix up the Image to match the expected format
                image.RGBToBGR();

                var data = new byte[image.Width * image.Height * 4];

                BitmapData bitmapData = image.LockBits(new System.Drawing.Rectangle(0, 0, image.Width, image.Height),
                    ImageLockMode.ReadOnly, System.Drawing.Imaging.PixelFormat.Format32bppArgb);
                if (bitmapData.Stride != image.Width * 4) throw new NotImplementedException();
                Marshal.Copy(bitmapData.Scan0, data, 0, data.Length);
                image.UnlockBits(bitmapData);

                Texture2D texture = null;
                texture = new Texture2D(graphicsDevice, image.Width, image.Height);
                texture.SetData(data);

                return texture;
            }
#endif
        }

        private void FillTextureFromStream(Stream stream)
        {
#if ANDROID
            // Work-around for "The program 'Mono' has exited with code 255 (0xff)."
            // Based on http://stackoverflow.com/questions/7535503/mono-for-android-exit-code-255-on-bitmapfactory-decodestream
            //Bitmap image = BitmapFactory.DecodeStream(stream);
            Bitmap image = null;
            using (MemoryStream memStream = new MemoryStream())
            {
                stream.CopyTo(memStream);
                image = BitmapFactory.DecodeByteArray(memStream.GetBuffer(), 0, (int)memStream.Length);
            }
            var width = image.Width;
            var height = image.Height;

            int[] pixels = new int[width * height];
            image.GetPixels(pixels, 0, width, 0, 0, width, height);

            // Convert from ARGB to ABGR
            for (int i = 0; i < width * height; ++i)
            {
                uint pixel = (uint)pixels[i];
                pixels[i] = (int)((pixel & 0xFF00FF00) | ((pixel & 0x00FF0000) >> 16) | ((pixel & 0x000000FF) << 16));
            }
            
            this.SetData<int>(pixels);
#endif
        }

        public void SaveAsJpeg(Stream stream, int width, int height)
        {
#if WINRT
            SaveAsImage(BitmapEncoder.JpegEncoderId, stream, width, height);
#else
            throw new NotImplementedException();
#endif
        }

        public void SaveAsPng(Stream stream, int width, int height)
        {
#if WINRT
            SaveAsImage(BitmapEncoder.PngEncoderId, stream, width, height);
#else
            throw new NotImplementedException();
#endif
        }

#if WINRT
        private void SaveAsImage(Guid encoderId, Stream stream, int width, int height)
        {
            var pixelData = new byte[Width * Height * GraphicsExtensions.Size(Format)];
            GetData(pixelData);

            // TODO: We need to convert from Format to R8G8B8A8!

            // TODO: We should implement async SaveAsPng() for WinRT.
            Task.Run(async () =>
            {
                // Create a temporary memory stream for writing the png.
                var memstream = new InMemoryRandomAccessStream();

                // Write the png.
                var encoder = await BitmapEncoder.CreateAsync(encoderId, memstream);
                encoder.SetPixelData(BitmapPixelFormat.Rgba8, BitmapAlphaMode.Ignore, (uint)width, (uint)height, 96, 96, pixelData);
                await encoder.FlushAsync();

                // Copy the memory stream into the real output stream.
                memstream.Seek(0);
                memstream.AsStreamForRead().CopyTo(stream);

            }).Wait();
        }
#endif // WINRT

<<<<<<< HEAD
        //What was this for again?
        internal void Reload(Stream textureStream)
        {
#if OPENGL
            GenerateGLTextureIfRequired();
            FillTextureFromStream(textureStream);
#endif
        }

=======
        // This method allows games that use Texture2D.FromStream 
        // to reload their textures after the GL context is lost.
        public void Reload(Stream textureStream)
        {
>>>>>>> 8c471835
#if OPENGL
        private void GenerateGLTextureIfRequired()
        {
            if (this.glTexture < 0)
            {
#if IPHONE || ANDROID
                GL.GenTextures(1, ref this.glTexture);
#else
                GL.GenTextures(1, out this.glTexture);
#endif
                GraphicsExtensions.CheckGLError();

                // For best compatibility and to keep the default wrap mode of XNA, only set ClampToEdge if either
                // dimension is not a power of two.
                var wrap = TextureWrapMode.Repeat;
                if (((width & (width - 1)) != 0) || ((height & (height - 1)) != 0))
                    wrap = TextureWrapMode.ClampToEdge;

                GL.BindTexture(TextureTarget.Texture2D, this.glTexture);
                GraphicsExtensions.CheckGLError();
                GL.TexParameter(TextureTarget.Texture2D, TextureParameterName.TextureMinFilter,
                                (levelCount > 1) ? (int)TextureMinFilter.LinearMipmapLinear : (int)TextureMinFilter.Linear);
                GraphicsExtensions.CheckGLError();
                GL.TexParameter(TextureTarget.Texture2D, TextureParameterName.TextureMagFilter,
                                (int)TextureMagFilter.Linear);
                GraphicsExtensions.CheckGLError();
                GL.TexParameter(TextureTarget.Texture2D, TextureParameterName.TextureWrapS, (int)wrap);
                GraphicsExtensions.CheckGLError();
                GL.TexParameter(TextureTarget.Texture2D, TextureParameterName.TextureWrapT, (int)wrap);
                GraphicsExtensions.CheckGLError();
            }
        }
#endif
<<<<<<< HEAD
=======
        }
>>>>>>> 8c471835

#if ANDROID
		private byte[] GetTextureData(int ThreadPriorityLevel)
		{
			int framebufferId = -1;
            int renderBufferID = -1;
            
			GL.GenFramebuffers(1, ref framebufferId);
            GraphicsExtensions.CheckGLError();
            GL.BindFramebuffer(All.Framebuffer, framebufferId);
            GraphicsExtensions.CheckGLError();
            //renderBufferIDs = new int[currentRenderTargets];
            GL.GenRenderbuffers(1, ref renderBufferID);
            GraphicsExtensions.CheckGLError();

            // attach the texture to FBO color attachment point
            GL.FramebufferTexture2D(All.Framebuffer, All.ColorAttachment0,
                All.Texture2D, this.glTexture, 0);
            GraphicsExtensions.CheckGLError();

            // create a renderbuffer object to store depth info
            GL.BindRenderbuffer(All.Renderbuffer, renderBufferID);
            GraphicsExtensions.CheckGLError();
            GL.RenderbufferStorage(All.Renderbuffer, All.DepthComponent24Oes,
                Width, Height);
            GraphicsExtensions.CheckGLError();

            // attach the renderbuffer to depth attachment point
            GL.FramebufferRenderbuffer(All.Framebuffer, All.DepthAttachment,
                All.Renderbuffer, renderBufferID);
            GraphicsExtensions.CheckGLError();

            All status = GL.CheckFramebufferStatus(All.Framebuffer);

            if (status != All.FramebufferComplete)
                throw new Exception("Error creating framebuffer: " + status);	
			byte[] imageInfo;
            int sz = 0;

            switch (this.Format)
            {
                case SurfaceFormat.Color: //kTexture2DPixelFormat_RGBA8888
                case SurfaceFormat.Dxt3:

                    sz = 4;
                    imageInfo = new byte[(Width * Height) * sz];
                    break;
                case SurfaceFormat.Bgra4444: //kTexture2DPixelFormat_RGBA4444
                    sz = 2;
                    imageInfo = new byte[(Width * Height) * sz];

                    break;
                case SurfaceFormat.Bgra5551: //kTexture2DPixelFormat_RGB5A1
                    sz = 2;
                    imageInfo = new byte[(Width * Height) * sz];
                    break;
                case SurfaceFormat.Alpha8:  // kTexture2DPixelFormat_A8 
                    sz = 1;
                    imageInfo = new byte[(Width * Height) * sz];
                    break;
                default:
                    throw new NotSupportedException("Texture format");
            }

			GL.ReadPixels(0,0,Width, Height, All.Rgba, All.UnsignedByte, imageInfo);
            GraphicsExtensions.CheckGLError();
            GL.FramebufferRenderbuffer(All.Framebuffer, All.DepthAttachment, All.Renderbuffer, 0);
            GraphicsExtensions.CheckGLError();
            GL.DeleteRenderbuffers(1, ref renderBufferID);
            GraphicsExtensions.CheckGLError();
            GL.DeleteFramebuffers(1, ref framebufferId);
            GraphicsExtensions.CheckGLError();
            GL.BindFramebuffer(All.Framebuffer, 0);
            GraphicsExtensions.CheckGLError();
            return imageInfo;
		}
#endif
	}
}
<|MERGE_RESOLUTION|>--- conflicted
+++ resolved
@@ -789,8 +789,8 @@
         }
 #endif // WINRT
 
-<<<<<<< HEAD
-        //What was this for again?
+        // This method allows games that use Texture2D.FromStream 
+        // to reload their textures after the GL context is lost.
         internal void Reload(Stream textureStream)
         {
 #if OPENGL
@@ -799,12 +799,6 @@
 #endif
         }
 
-=======
-        // This method allows games that use Texture2D.FromStream 
-        // to reload their textures after the GL context is lost.
-        public void Reload(Stream textureStream)
-        {
->>>>>>> 8c471835
 #if OPENGL
         private void GenerateGLTextureIfRequired()
         {
@@ -838,10 +832,6 @@
             }
         }
 #endif
-<<<<<<< HEAD
-=======
-        }
->>>>>>> 8c471835
 
 #if ANDROID
 		private byte[] GetTextureData(int ThreadPriorityLevel)
