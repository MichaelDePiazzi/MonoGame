--- conflicted
+++ resolved
@@ -266,28 +266,6 @@
 
         #region Methods
 
-<<<<<<< HEAD
-=======
-#if NOMOJO
-        /// <summary>
-        /// Creates a new AlphaTestEffect with default parameter settings.
-        /// </summary>
-        public AlphaTestEffect(GraphicsDevice device)
-            : base(device, AlphaTestEffect.vertexShaderFilenames,
-                           AlphaTestEffect.fragmentShaderFilenames, 
-                           AlphaTestEffect.programIndices)
-        {
-			Initialize();
-			
-            CacheEffectParameters();
-
-            Techniques.Add(new EffectTechnique(this));
-
-            
-
-        }
-#else
->>>>>>> 4a072ed6
         /// <summary>
         /// Creates a new AlphaTestEffect with default parameter settings.
         /// </summary>
@@ -323,7 +301,6 @@
             referenceAlpha = cloneSource.referenceAlpha;
 
         }
-
 
         /// <summary>
         /// Creates a clone of the current AlphaTestEffect instance.
